"""
Classes and functions to register a collection of images
"""

import traceback
import re
import os
import numpy as np
import pathlib
from skimage import transform, exposure, filters
from time import time
import tqdm
import pandas as pd
import pickle
import colour
import pyvips
from scipy import ndimage
import shapely
from copy import deepcopy
from pprint import pformat
import json

from . import feature_matcher
from . import serial_rigid
from . import feature_detectors
from . import non_rigid_registrars
from . import valtils
from . import preprocessing
from . import slide_tools
from . import slide_io
from . import viz
from . import warp_tools
from . import serial_non_rigid

pyvips.cache_set_max(0)

# Destination directories #
CONVERTED_IMG_DIR = "images"
PROCESSED_IMG_DIR = "processed"
RIGID_REG_IMG_DIR = "rigid_registration"
NON_RIGID_REG_IMG_DIR = "non_rigid_registration"
DEFORMATION_FIELD_IMG_DIR = "deformation_fields"
OVERLAP_IMG_DIR = "overlaps"
REG_RESULTS_DATA_DIR = "data"
MICRO_REG_DIR = "micro_registration"
DISPLACEMENT_DIRS = os.path.join(REG_RESULTS_DATA_DIR, "displacements")
MASK_DIR = "masks"

# Default image processing #
DEFAULT_BRIGHTFIELD_CLASS = preprocessing.ColorfulStandardizer
DEFAULT_BRIGHTFIELD_PROCESSING_ARGS = {'c': preprocessing.DEFAULT_COLOR_STD_C, "h": 0}
DEFAULT_FLOURESCENCE_CLASS = preprocessing.ChannelGetter
DEFAULT_FLOURESCENCE_PROCESSING_ARGS = {"channel": "dapi", "adaptive_eq": True}
DEFAULT_NORM_METHOD = "img_stats"

# Default rigid registration parameters #
DEFAULT_FD = feature_detectors.VggFD
DEFAULT_TRANSFORM_CLASS = transform.SimilarityTransform
DEFAULT_MATCH_FILTER = feature_matcher.RANSAC_NAME
DEFAULT_SIMILARITY_METRIC = "n_matches"
DEFAULT_AFFINE_OPTIMIZER_CLASS = None
DEFAULT_MAX_PROCESSED_IMG_SIZE = 850
DEFAULT_MAX_IMG_DIM = 850
DEFAULT_THUMBNAIL_SIZE = 500
DEFAULT_MAX_NON_RIGID_REG_SIZE = 3000

# Tiled non-rigid registration arguments
TILER_THRESH_GB = 2
DEFAULT_NR_TILE_WH = 512

# Rigid registration kwarg keys #
AFFINE_OPTIMIZER_KEY = "affine_optimizer"
TRANSFORMER_KEY = "transformer"
SIM_METRIC_KEY = "similarity_metric"
FD_KEY = "feature_detector"
MATCHER_KEY = "matcher"
NAME_KEY = "name"
IMAGES_ORDERD_KEY = "imgs_ordered"
REF_IMG_KEY = "reference_img_f"
QT_EMMITER_KEY = "qt_emitter"
TFORM_SRC_SHAPE_KEY = "transformation_src_shape_rc"
TFORM_DST_SHAPE_KEY = "transformation_dst_shape_rc"
TFORM_MAT_KEY = "M"
CHECK_REFLECT_KEY = "check_for_reflections"

# Rigid registration kwarg keys #
NON_RIGID_REG_CLASS_KEY = "non_rigid_reg_class"
NON_RIGID_REG_PARAMS_KEY = "non_rigid_reg_params"
NON_RIGID_USE_XY_KEY = "moving_to_fixed_xy"
NON_RIGID_COMPOSE_KEY = "compose_transforms"

# Default non-rigid registration parameters #
DEFAULT_NON_RIGID_CLASS = non_rigid_registrars.OpticalFlowWarper
DEFAULT_NON_RIGID_KWARGS = {}

# Cropping options
CROP_OVERLAP = "overlap"
CROP_REF = "reference"
CROP_NONE = "all"


def init_jvm(jar=None, mem_gb=10):
    """Initialize JVM for BioFormats
    """
    slide_io.init_jvm(jar=None, mem_gb=10)


def kill_jvm():
    """Kill JVM for BioFormats
    """
    slide_io.kill_jvm()


def load_registrar(src_f):
    """Load a Valis object

    Parameters
    ----------
    src_f : string
        Path to pickled Valis object

    Returns
    -------
    registrar : Valis

        Valis object used for registration

    """
    registrar = pickle.load(open(src_f, 'rb'))

    data_dir = registrar.data_dir
    read_data_dir = os.path.split(src_f)[0]

    # If registrar has moved, will need to update paths to results
    # and displacement fields
    if data_dir != read_data_dir:
        new_dst_dir = os.path.split(read_data_dir)[0]
        registrar.dst_dir = new_dst_dir
        registrar.set_dst_paths()

        for slide_obj in registrar.slide_dict.values():
            slide_obj.update_results_img_paths()

    return registrar


class Slide(object):
    """Stores registration info and warps slides/points

    `Slide` is a class that stores registration parameters
    and other metadata about a slide. Once registration has been
    completed, `Slide` is also able warp the slide and/or points
    using the same registration parameters. Warped slides can be saved
    as ome.tiff images with valid ome-xml.

    Attributes
    ----------
    src_f : str
        Path to slide.

    image: ndarray
        Image to registered. Taken from a level in the image pyramid.
        However, image may be resized to fit within the `max_image_dim_px`
        argument specified when creating a `Valis` object.

    val_obj : Valis
        The "parent" object that registers all of the slide.

    reader : SlideReader
        Object that can read slides and collect metadata.

    original_xml : str
        Xml string created by bio-formats

    img_type : str
        Whether the image is "brightfield" or "fluorescence"

    is_rgb : bool
        Whether or not the slide is RGB.

    slide_shape_rc : tuple of int
        Dimensions of the largest resolution in the slide, in the form
        of (row, col).

    series : int
        Slide series to be read

    slide_dimensions_wh : ndarray
        Dimensions of all images in the pyramid (width, height).

    resolution : float
        Physical size of each pixel.

    units : str
        Physical unit of each pixel.

    name : str
        Name of the image. Usually `img_f` but with the extension removed.

    processed_img : ndarray
        Image used to perform registration

    rigid_reg_mask : ndarray
        Mask of convex hulls covering tissue in unregistered image.
        Could be used to mask `processed_img` before rigid registration

    non_rigid_reg_mask : ndarray
        Created by combining rigidly warped `rigid_reg_mask` in all
        other slides.

    stack_idx : int
        Position of image in sorted Z-stack

    processed_img_f : str
        Path to thumbnail of the processed `image`.

    rigid_reg_img_f : str
        Path to thumbnail of rigidly aligned `image`.

    non_rigid_reg_img_f : str
        Path to thumbnail of non-rigidly aligned `image`.

    processed_img_shape_rc : tuple of int
        Shape (row, col) of the processed image used to find the
        transformation parameters. Maximum dimension will be less or
        equal to the `max_processed_image_dim_px` specified when
        creating a `Valis` object. As such, this may be smaller than
        the image's shape.

    aligned_slide_shape_rc : tuple of int
        Shape (row, col) of aligned slide, based on the dimensions in the 0th
        level of they pyramid. In

    reg_img_shape_rc : tuple of int
        Shape (row, col) of the registered image

    M : ndarray
        Rigid transformation matrix that aligns `image` to the previous
        image in the stack. Found using the processed copy of `image`.

    bk_dxdy : ndarray
        (2, N, M) numpy array of pixel displacements in
        the x and y directions. dx = bk_dxdy[0], and dy=bk_dxdy[1]. Used
        to warp images. Found using the rigidly aligned version of the
        processed image.

    fwd_dxdy : ndarray
        Inverse of `bk_dxdy`. Used to warp points.

    _bk_dxdy_f : str
        Path to file containing bk_dxdy, if saved

    _fwd_dxdy_f : str
        Path to file containing fwd_dxdy, if saved

    _bk_dxdy_np : ndarray
        `bk_dxdy` as a numpy array. Only not None if `bk_dxdy` becomes
        associated with a file

    _fwd_dxdy_np : ndarray
        `fwd_dxdy` as a numpy array. Only not None if `fwd_dxdy` becomes
        associated with a file

    stored_dxdy : bool
        Whether or not the non-rigid displacements are saved in a file
        Should only occur if image is very large.

    fixed_slide : Slide
        Slide object to which this one was aligned.

    xy_matched_to_prev : ndarray
        Coordinates (x, y) of features in `image` that had matches in the
        previous image. Will have shape (N, 2)

    xy_in_prev : ndarray
        Coordinates (x, y) of features in the previous that had matches
        to those in `image`. Will have shape (N, 2)

    xy_matched_to_prev_in_bbox : ndarray
        Subset of `xy_matched_to_prev` that were within `overlap_mask_bbox_xywh`.
        Will either have shape (N, 2) or (M, 2), with M < N.

    xy_in_prev_in_bbox : ndarray
        Subset of `xy_in_prev` that were within `overlap_mask_bbox_xywh`.
        Will either have shape (N, 2) or (M, 2), with M < N.

    crop : str
        Crop method

    bg_px_pos_rc : tuple
        Position of pixel that has the background color

    bg_color : list, optional
        Color of background pixels

    """

    def __init__(self, src_f, image, val_obj, reader, name=None):
        """
        Parameters
        ----------
        src_f : str
            Path to slide.

        image: ndarray
            Image to registered. Taken from a level in the image pyramid.
            However, image may be resized to fit within the `max_image_dim_px`
            argument specified when creating a `Valis` object.

        val_obj : Valis
            The "parent" object that registers all of the slide.

        reader : SlideReader
            Object that can read slides and collect metadata.

        name : str, optional
            Name of slide. If None, it will be `src_f` with the extension removed

        """

        self.src_f = src_f
        self.image = image
        self.val_obj = val_obj
        self.reader = reader

        # Metadata #
        self.is_rgb = reader.metadata.is_rgb
        self.img_type = reader.guess_image_type()
        self.slide_shape_rc = reader.metadata.slide_dimensions[0][::-1]
        self.series = reader.series
        self.slide_dimensions_wh = reader.metadata.slide_dimensions
        self.resolution = np.mean(reader.metadata.pixel_physical_size_xyu[0:2])
        self.units = reader.metadata.pixel_physical_size_xyu[2]
        self.original_xml = reader.metadata.original_xml

        if name is None:
            name = valtils.get_name(src_f)

        self.name = name

        # To be filled in during registration #
        self.processed_img = None
        self.rigid_reg_mask = None
        self.non_rigid_reg_mask = None # Created by combining rigid masks
        self.stack_idx = None

        self.aligned_slide_shape_rc = None
        self.processed_img_shape_rc = None
        self.reg_img_shape_rc = None
        self.M = None
        self.bk_dxdy = None
        self.fwd_dxdy = None

        self.stored_dxdy = False
        self._bk_dxdy_f = None
        self._fwd_dxdy_f = None
        self._bk_dxdy_np = None
        self._fwd_dxdy_np = None
        self.processed_img_f = None
        self.rigid_reg_img_f = None
        self.non_rigid_reg_img_f = None

        self.fixed_slide = None
        self.xy_matched_to_prev = None
        self.xy_in_prev = None
        self.xy_matched_to_prev_in_bbox = None
        self.xy_in_prev_in_bbox = None

        self.crop = None
        self.bg_px_pos_rc = (0, 0)
        self.bg_color = None

    def slide2image(self, level, series=None, xywh=None):
        """Convert slide to image

        Parameters
        -----------
        level : int
            Pyramid level

        series : int, optional
            Series number. Defaults to 0

        xywh : tuple of int, optional
            The region to be sliced from the slide. If None,
            then the entire slide will be converted. Otherwise
            xywh is the (top left x, top left y, width, height) of
            the region to be sliced.

        Returns
        -------
        img : ndarray
            An image of the slide or the region defined by xywh

        """

        img = self.reader.slide2image(level=level, series=series, xywh=xywh)

        return img

    def slide2vips(self, level, series=None, xywh=None):
        """Convert slide to pyvips.Image

        Parameters
        -----------
        level : int
            Pyramid level

        series : int, optional
            Series number. Defaults to 0

        xywh : tuple of int, optional
            The region to be sliced from the slide. If None,
            then the entire slide will be converted. Otherwise
            xywh is the (top left x, top left y, width, height) of
            the region to be sliced.

        Returns
        -------
        vips_slide : pyvips.Image
            An of the slide or the region defined by xywh

        """

        vips_img = self.reader.slide2vips(level=level, series=series, xywh=xywh)

        return vips_img

    def get_aligned_to_ref_slide_crop_xywh(self, ref_img_shape_rc, ref_M, scaled_ref_img_shape_rc=None):
        """Get bounding box used to crop slide to fit in reference image

        Parameters
        ----------
        ref_img_shape_rc : tuple of int
            shape of reference image used to find registration parameters, i.e. processed image)

        ref_M : ndarray
            Transformation matrix for the reference image

        scaled_ref_img_shape_rc : tuple of int, optional
            shape of scaled image with shape `img_shape_rc`, i.e. slide corresponding
            to the image used to find the registration parameters.

        Returns
        -------
        crop_xywh : tuple of int
            Bounding box of crop area (XYWH)

        mask : ndarray
            Mask covering reference image

        """

        mask , _ = self.val_obj.get_crop_mask(CROP_REF)

        if scaled_ref_img_shape_rc is not None:
            sxy = np.array([*scaled_ref_img_shape_rc[::-1]]) / np.array([*ref_img_shape_rc[::-1]])
        else:
            scaled_ref_img_shape_rc = ref_img_shape_rc
            sxy = np.ones(2)

        reg_txy = -ref_M[0:2, 2]
        slide_xywh = (*reg_txy*sxy, *scaled_ref_img_shape_rc[::-1])

        return slide_xywh, mask

    def get_overlap_crop_xywh(self, warped_img_shape_rc, scaled_warped_img_shape_rc=None):
        """Get bounding box used to crop slide to where all slides overlap

        Parameters
        ----------
        warped_img_shape_rc : tuple of int
            shape of registered image

        warped_scaled_img_shape_rc : tuple of int, optional
            shape of scaled registered image (i.e. registered slied)

        Returns
        -------
        crop_xywh : tuple of int
            Bounding box of crop area (XYWH)

        """
        mask , mask_bbox_xywh = self.val_obj.get_crop_mask(CROP_OVERLAP)

        if scaled_warped_img_shape_rc is not None:
            sxy = np.array([*scaled_warped_img_shape_rc[::-1]]) / np.array([*warped_img_shape_rc[::-1]])
        else:
            sxy = np.ones(2)

        to_slide_transformer = transform.SimilarityTransform(scale=sxy)
        overlap_bbox = warp_tools.bbox2xy(mask_bbox_xywh)
        scaled_overlap_bbox = to_slide_transformer(overlap_bbox)
        scaled_overlap_xywh = warp_tools.xy2bbox(scaled_overlap_bbox)

        scaled_overlap_xywh[2:] = np.ceil(scaled_overlap_xywh[2:])
        scaled_overlap_xywh = tuple(scaled_overlap_xywh.astype(int))

        return scaled_overlap_xywh, mask

    def get_crop_xywh(self, crop, out_shape_rc=None):
        """Get bounding box used to crop aligned slide

        Parameters
        ----------

        out_shape_rc : tuple of int, optional
            If crop is "reference", this should be the shape of scaled reference image, such
            as the unwarped slide that corresponds to the unwarped processed reference image.

            If crop is "overlap", this should be the shape of the registered slides.


        Returns
        -------
        crop_xywh : tuple of int
            Bounding box of crop area (XYWH)

        mask : ndarray
            Mask, before crop
        """

        # ref_slide = self.val_obj.slide_dict[valtils.get_name(self.val_obj.reference_img_f)]
        ref_slide = self.val_obj.get_ref_slide()
        if crop == CROP_REF:
            transformation_shape_rc = np.array(ref_slide.processed_img_shape_rc)
            crop_xywh, mask = self.get_aligned_to_ref_slide_crop_xywh(ref_img_shape_rc=transformation_shape_rc,
                                                                      ref_M=ref_slide.M,
                                                                      scaled_ref_img_shape_rc=out_shape_rc)
        elif crop == CROP_OVERLAP:
            transformation_shape_rc = np.array(ref_slide.reg_img_shape_rc)
            crop_xywh, mask = self.get_overlap_crop_xywh(warped_img_shape_rc=transformation_shape_rc,
                                                         scaled_warped_img_shape_rc=out_shape_rc)

        return crop_xywh, mask

    def get_crop_method(self, crop):
        """Get string or logic defining how to crop the image
        """
        if crop is True:
            crop_method = self.crop
        else:
            crop_method = crop

        do_crop = crop_method in [CROP_REF, CROP_OVERLAP]

        if do_crop:
            return crop_method
        else:
            return False

    def get_bg_color_px_pos(self):
        """Get position of pixel that has color used for background
        """
        if self.img_type == slide_tools.IHC_NAME:
            # RGB. Get brightest pixel
            eps = np.finfo("float").eps
            with colour.utilities.suppress_warnings(colour_usage_warnings=True):
                if 1 < self.image.max() <= 255 and np.issubdtype(self.image.dtype, np.integer):
                    cam = colour.convert(self.image/255 + eps, 'sRGB', 'CAM16UCS')
                else:
                    cam = colour.convert(self.image + eps, 'sRGB', 'CAM16UCS')

            lum = cam[..., 0]
            bg_px = np.unravel_index(np.argmax(lum, axis=None), lum.shape)
        else:
            # IF. Get darkest pixel
            sum_img = self.image.sum(axis=2)
            bg_px = np.unravel_index(np.argmin(sum_img, axis=None), sum_img.shape)

        self.bg_px_pos_rc = bg_px
        self.bg_color = list(self.image[bg_px])

    def update_results_img_paths(self):
        n_digits = len(str(self.val_obj.size))
        stack_id = str.zfill(str(self.stack_idx), n_digits)

        self.processed_img_f = os.path.join(self.val_obj.processed_dir, self.name + ".png")
        self.rigid_reg_img_f = os.path.join(self.val_obj.reg_dst_dir, f"{stack_id}_f{self.name}.png")
        self.non_rigid_reg_img_f = os.path.join(self.val_obj.non_rigid_dst_dir, f"{stack_id}_f{self.name}.png")
        if self.stored_dxdy:
            bk_dxdy_f, fwd_dxdy_f = self.get_displacement_f()
            self._bk_dxdy_f = bk_dxdy_f
            self._fwd_dxdy_f = fwd_dxdy_f

    def get_displacement_f(self):
        bk_dxdy_f = os.path.join(self.val_obj.displacements_dir, f"{self.name}_bk_dxdy.tiff")
        fwd_dxdy_f = os.path.join(self.val_obj.displacements_dir, f"{self.name}_fwd_dxdy.tiff")

        return bk_dxdy_f, fwd_dxdy_f

    def get_bk_dxdy(self):
        if self.stored_dxdy:
            bk_dxdy_f, _ = self.get_displacement_f()
            cropped_bk_dxdy = pyvips.Image.new_from_file(bk_dxdy_f)
            full_bk_dxdy = self.val_obj.pad_displacement(cropped_bk_dxdy,
                self.val_obj._full_displacement_shape_rc,
                self.val_obj._non_rigid_bbox)

            return full_bk_dxdy
        else:
            return self._bk_dxdy_np

    def set_bk_dxdy(self, bk_dxdy):
        """
        Only set if an array
        """
        if not isinstance(bk_dxdy, pyvips.Image):
            self._bk_dxdy_np = bk_dxdy
        else:
            print(f"Cannot set bk_dxdy when data is type {type(bk_dxdy)}")

    bk_dxdy = property(fget=get_bk_dxdy,
                       fset=set_bk_dxdy,
                       doc="Get and set backwards displacements")

    def get_fwd_dxdy(self):
        if self.stored_dxdy:
            _, fwd_dxdy_f = self.get_displacement_f()
            cropped_fwd_dxdy = pyvips.Image.new_from_file(fwd_dxdy_f)
            full_fwd_dxdy = self.val_obj.pad_displacement(cropped_fwd_dxdy,
                self.val_obj._full_displacement_shape_rc,
                self.val_obj._non_rigid_bbox)

            return full_fwd_dxdy

        else:
            return self._fwd_dxdy_np

    def set_fwd_dxdy(self, fwd_dxdy):
        if not isinstance(fwd_dxdy, pyvips.Image):
            self._fwd_dxdy_np = fwd_dxdy
        else:
            print(f"Cannot set fwd_dxdy when data is type {type(fwd_dxdy)}")

    fwd_dxdy = property(fget=get_fwd_dxdy,
                        fset=set_fwd_dxdy,
                        doc="Get forward displacements")

    def warp_img(self, img=None, non_rigid=True, crop=True, interp_method="bicubic"):
        """Warp an image using the registration parameters

        img : ndarray, optional
            The image to be warped. If None, then Slide.image
            will be warped.

        non_rigid : bool
            Whether or not to conduct non-rigid warping. If False,
            then only a rigid transformation will be applied.

        crop: bool, str
            How to crop the registered images. If `True`, then the same crop used
            when initializing the `Valis` object will be used. If `False`, the
            image will not be cropped. If "overlap", the warped slide will be
            cropped to include only areas where all images overlapped.
            "reference" crops to the area that overlaps with the reference image,
            defined by `reference_img_f` when initialzing the `Valis object`.

        interp_method : str
            Interpolation method used when warping slide. Default is "bicubic"

        Returns
        -------
        warped_img : ndarray
            Warped copy of `img`

        """

        if img is None:
            img = self.image

        if non_rigid:
            dxdy = self.bk_dxdy
        else:
            dxdy = None

        if isinstance(img, pyvips.Image):
            img_shape_rc = (img.width, img.height)
        else:
            img_shape_rc = img.shape[0:2]
        if not np.all(img_shape_rc == self.processed_img_shape_rc):
            msg = ("scaling transformation for image with different shape. "
                   "However, without knowing all of other image's shapes, "
                   "the scaling may not be the same for all images, and so"
                   "may not overlap."
                   )
            valtils.print_warning(msg)
            same_shape = False
            img_scale_rc = np.array(img_shape_rc)/(np.array(self.processed_img_shape_rc))
            out_shape_rc = self.val_obj.get_aligned_slide_shape(img_scale_rc)

        else:
            same_shape = True
            out_shape_rc = self.reg_img_shape_rc

        if isinstance(crop, bool) or isinstance(crop, str):
            crop_method = self.get_crop_method(crop)
            if crop_method is not False:
                if crop_method == CROP_REF:
                    # ref_slide = self.val_obj.slide_dict[valtils.get_name(self.val_obj.reference_img_f)]
                    ref_slide = self.val_obj.get_ref_slide()
                    if not same_shape:
                        scaled_shape_rc = np.array(ref_slide.processed_img_shape_rc)*img_scale_rc
                    else:
                        scaled_shape_rc = ref_slide.processed_img_shape_rc
                elif crop_method == CROP_OVERLAP:
                    scaled_shape_rc = out_shape_rc

                bbox_xywh, _ = self.get_crop_xywh(crop_method, scaled_shape_rc)
            else:
                bbox_xywh = None

        elif isinstance(crop[0], (int, float)) and len(crop) == 4:
                bbox_xywh = crop
        else:
            bbox_xywh = None

        if img.ndim == self.image.ndim:
            bg_color = self.bg_color
        else:
            bg_color = None

        warped_img = \
            warp_tools.warp_img(img, M=self.M,
                                bk_dxdy=dxdy,
                                out_shape_rc=out_shape_rc,
                                transformation_src_shape_rc=self.processed_img_shape_rc,
                                transformation_dst_shape_rc=self.reg_img_shape_rc,
                                bbox_xywh=bbox_xywh,
                                bg_color=bg_color,
                                interp_method=interp_method)

        return warped_img


    def warp_img_from_to(self, img, to_slide_obj,
                        dst_slide_level=0, non_rigid=True, interp_method="bicubic", bg_color=None):

        """Warp an image from this slide onto another unwarped slide

        Note that if `img` is a labeled image then it is recommended to set `interp_method` to "nearest"

        Parameters
        ----------
        img : ndarray, pyvips.Image
            Image to warp. Should be a scaled version of the same one used for registration

        to_slide_obj : Slide
            Slide to which the points will be warped. I.e. `xy`
            will be warped from this Slide to their position in
            the unwarped slide associated with `to_slide_obj`.

        dst_slide_level: int, tuple, optional
            Pyramid level of the slide/image that `img` will be warped on to

        non_rigid : bool, optional
            Whether or not to conduct non-rigid warping. If False,
            then only a rigid transformation will be applied.

        """

        if np.issubdtype(type(dst_slide_level), np.integer):
            to_slide_src_shape_rc = to_slide_obj.slide_dimensions_wh[dst_slide_level][::-1]
            aligned_slide_shape = self.val_obj.get_aligned_slide_shape(dst_slide_level)
        else:

            to_slide_src_shape_rc = np.array(dst_slide_level)

            dst_scale_rc = (to_slide_src_shape_rc/np.array(to_slide_obj.processed_img_shape_rc))
            aligned_slide_shape = np.round(dst_scale_rc*np.array(to_slide_obj.reg_img_shape_rc)).astype(int)

        if non_rigid:
            from_bk_dxdy = self.bk_dxdy
            to_fwd_dxdy = to_slide_obj.fwd_dxdy

        else:
            from_bk_dxdy = None
            to_fwd_dxdy = None

        warped_img = \
            warp_tools.warp_img_from_to(img,
                                        from_M=self.M,
                                        from_transformation_src_shape_rc=self.processed_img_shape_rc,
                                        from_transformation_dst_shape_rc=self.reg_img_shape_rc,
                                        from_dst_shape_rc=aligned_slide_shape,
                                        from_bk_dxdy=from_bk_dxdy,
                                        to_M=to_slide_obj.M,
                                        to_transformation_src_shape_rc=to_slide_obj.processed_img_shape_rc,
                                        to_transformation_dst_shape_rc=to_slide_obj.reg_img_shape_rc,
                                        to_src_shape_rc=to_slide_src_shape_rc,
                                        to_fwd_dxdy=to_fwd_dxdy,
                                        bg_color=bg_color,
                                        interp_method=interp_method
                                        )

        return warped_img

    @valtils.deprecated_args(crop_to_overlap="crop")
    def warp_slide(self, level, non_rigid=True, crop=True,
                   src_f=None, interp_method="bicubic"):
        """Warp a slide using registration parameters

        Parameters
        ----------
        level : int
            Pyramid level to be warped

        non_rigid : bool, optional
            Whether or not to conduct non-rigid warping. If False,
            then only a rigid transformation will be applied. Default is True

        crop: bool, str
            How to crop the registered images. If `True`, then the same crop used
            when initializing the `Valis` object will be used. If `False`, the
            image will not be cropped. If "overlap", the warped slide will be
            cropped to include only areas where all images overlapped.
            "reference" crops to the area that overlaps with the reference image,
            defined by `reference_img_f` when initialzing the `Valis object`.

        src_f : str, optional
           Path of slide to be warped. If None (the default), Slide.src_f
           will be used. Otherwise, the file to which `src_f` points to should
           be an alternative copy of the slide, such as one that has undergone
           processing (e.g. stain segmentation), has a mask applied, etc...

        interp_method : str
            Interpolation method used when warping slide. Default is "bicubic"

        """
        if src_f is None:
            src_f = self.src_f

        if non_rigid:
            bk_dxdy = self.bk_dxdy
        else:
            bk_dxdy = None

        if level != 0:
            if not np.issubdtype(type(level), np.integer):
                msg = "Need slide level to be an integer indicating pyramid level"
                valtils.print_warning(msg)
            aligned_slide_shape = self.val_obj.get_aligned_slide_shape(level)
        else:
            aligned_slide_shape = self.aligned_slide_shape_rc

        if isinstance(crop, bool) or isinstance(crop, str):
            crop_method = self.get_crop_method(crop)
            if crop_method is not False:
                if crop_method == CROP_REF:
                    # ref_slide = self.val_obj.slide_dict[valtils.get_name(self.val_obj.reference_img_f)]
                    ref_slide = self.val_obj.get_ref_slide()
                    scaled_aligned_shape_rc = ref_slide.slide_dimensions_wh[level][::-1]
                elif crop_method == CROP_OVERLAP:
                    scaled_aligned_shape_rc = aligned_slide_shape

                slide_bbox_xywh, _ = self.get_crop_xywh(crop=crop_method,
                                                        out_shape_rc=scaled_aligned_shape_rc)
                if crop_method == CROP_REF:
                    assert np.all(slide_bbox_xywh[2:]==scaled_aligned_shape_rc[::-1])
            else:
                slide_bbox_xywh = None

        elif isinstance(crop[0], (int, float)) and len(crop) == 4:
            slide_bbox_xywh = crop
        else:
            slide_bbox_xywh = None

        if src_f == self.src_f:
            bg_color = self.bg_color
        else:
            bg_color = None

        warped_slide = slide_tools.warp_slide(src_f, M=self.M,
                                              transformation_src_shape_rc=self.processed_img_shape_rc,
                                              transformation_dst_shape_rc=self.reg_img_shape_rc,
                                              aligned_slide_shape_rc=aligned_slide_shape,
                                              dxdy=bk_dxdy, level=level, series=self.series,
                                              interp_method=interp_method,
                                              bbox_xywh=slide_bbox_xywh,
                                              bg_color=bg_color)
        return warped_slide

    @valtils.deprecated_args(perceputally_uniform_channel_colors="colormap")
    def warp_and_save_slide(self, dst_f, level=0, non_rigid=True,
                            crop=True, src_f=None,
                            channel_names=None,
                            colormap=None,
                            interp_method="bicubic",
                            tile_wh=None, compression="lzw"):

        """Warp and save a slide

        Slides will be saved in the ome.tiff format.

        Parameters
        ----------
        dst_f : str
            Path to were the warped slide will be saved.

        level : int
            Pyramid level to be warped

        non_rigid : bool, optional
            Whether or not to conduct non-rigid warping. If False,
            then only a rigid transformation will be applied. Default is True

        crop: bool, str
            How to crop the registered images. If `True`, then the same crop used
            when initializing the `Valis` object will be used. If `False`, the
            image will not be cropped. If "overlap", the warped slide will be
            cropped to include only areas where all images overlapped.
            "reference" crops to the area that overlaps with the reference image,
            defined by `reference_img_f` when initialzing the `Valis object`.

        channel_names : list, optional
            List of channel names. If None, then Slide.reader
            will attempt to find the channel names associated with `src_f`.

        colormap : dict, optional
            Dictionary of channel colors, where the key is the channel name, and the value the color as rgb255.
            If None (default), the channel colors from `current_ome_xml_str` will be used, if available.
            If None, and there are no channel colors in the `current_ome_xml_str`, then no colors will be added

        src_f : str, optional
           Path of slide to be warped. If None (the deffault), Slide.src_f
           will be used. Otherwise, the file to which `src_f` points to should
           be an alternative copy of the slide, such as one that has undergone
           processing (e.g. stain segmentation), has a mask applied, etc...

        interp_method : str
            Interpolation method used when warping slide. Default is "bicubic"

        tile_wh : int, optional
            Tile width and height used to save image

        compression : str
            Compression method used to save ome.tiff . Default is lzw, but can also
            be jpeg or jp2k. See pyips for more details.

        """

        warped_slide = self.warp_slide(level=level, non_rigid=non_rigid,
                                       crop=crop,
                                       interp_method=interp_method)

        # Get ome-xml #
        slide_meta = self.reader.metadata
        if slide_meta.pixel_physical_size_xyu[2] == slide_io.PIXEL_UNIT:
            px_phys_size = None
        else:
            px_phys_size = self.reader.scale_physical_size(level)

        if channel_names is None:
            if src_f is None:
                channel_names = slide_meta.channel_names
            else:
                reader_cls = slide_io.get_slide_reader(src_f)
                reader = reader_cls(src_f)
                channel_names = reader.metadata.channel_names

        bf_dtype = slide_io.vips2bf_dtype(warped_slide.format)
        out_xyczt = slide_io.get_shape_xyzct((warped_slide.width, warped_slide.height), warped_slide.bands)
        ome_xml_obj = slide_io.update_xml_for_new_img(current_ome_xml_str=slide_meta.original_xml,
                                                      new_xyzct=out_xyczt,
                                                      bf_dtype=bf_dtype,
                                                      is_rgb=self.is_rgb,
                                                      series=self.series,
                                                      pixel_physical_size_xyu=px_phys_size,
                                                      channel_names=channel_names,
                                                      colormap=colormap
                                                      )

        ome_xml = ome_xml_obj.to_xml()
        if tile_wh is None:
            tile_wh = slide_meta.optimal_tile_wh
            if level != 0:
                down_sampling = np.mean(slide_meta.slide_dimensions[level]/slide_meta.slide_dimensions[0])
                tile_wh = int(np.round(tile_wh*down_sampling))
                tile_wh = tile_wh - (tile_wh % 16)  # Tile shape must be multiple of 16
                if tile_wh < 16:
                    tile_wh = 16
                if np.any(np.array(out_xyczt[0:2]) < tile_wh):
                    tile_wh = min(out_xyczt[0:2])

        slide_io.save_ome_tiff(warped_slide, dst_f=dst_f, ome_xml=ome_xml,
                               tile_wh=tile_wh, compression=compression)

    def warp_xy(self, xy, M=None, slide_level=0, pt_level=0,
                non_rigid=True, crop=True):
        """Warp points using registration parameters

        Warps `xy` to their location in the registered slide/image

        Parameters
        ----------
        xy : ndarray
            (N, 2) array of points to be warped. Must be x,y coordinates

        slide_level: int, tuple, optional
            Pyramid level of the slide. Used to scale transformation matrices.
            Can also be the shape of the warped image (row, col) into which
            the points should be warped. Default is 0.

        pt_level: int, tuple, optional
            Pyramid level from which the points origingated. For example, if
            `xy` are from the centroids of cell segmentation performed on the
            full resolution image, this should be 0. Alternatively, the value can
            be a tuple of the image's shape (row, col) from which the points came.
            For example, if `xy` are  bounding box coordinates from an analysis on
            a lower resolution image, then pt_level is that lower resolution
            image's shape (row, col). Default is 0.

        non_rigid : bool, optional
            Whether or not to conduct non-rigid warping. If False,
            then only a rigid transformation will be applied. Default is True.

        crop: bool, str
            Apply crop to warped points by shifting points to the mask's origin.
            Note that this can result in negative coordinates, but might be useful
            if wanting to draw the coordinates on the registered slide, such as
            annotation coordinates.

            If `True`, then the same crop used
            when initializing the `Valis` object will be used. If `False`, the
            image will not be cropped. If "overlap", the warped slide will be
            cropped to include only areas where all images overlapped.
            "reference" crops to the area that overlaps with the reference image,
            defined by `reference_img_f` when initialzing the `Valis object`.

        """
        if M is None:
            M = self.M

        if np.issubdtype(type(pt_level), np.integer):
            pt_dim_rc = self.slide_dimensions_wh[pt_level][::-1]
        else:
            pt_dim_rc = np.array(pt_level)

        if np.issubdtype(type(slide_level), np.integer):
            if slide_level != 0:
                if np.issubdtype(type(slide_level), np.integer):
                    aligned_slide_shape = self.val_obj.get_aligned_slide_shape(slide_level)
                else:
                    aligned_slide_shape = np.array(slide_level)
            else:
                aligned_slide_shape = self.aligned_slide_shape_rc
        else:
            aligned_slide_shape = np.array(slide_level)

        if non_rigid:
            fwd_dxdy = self.fwd_dxdy
        else:
            fwd_dxdy = None

        warped_xy = warp_tools.warp_xy(xy, M=M,
                                       transformation_src_shape_rc=self.processed_img_shape_rc,
                                       transformation_dst_shape_rc=self.reg_img_shape_rc,
                                       src_shape_rc=pt_dim_rc,
                                       dst_shape_rc=aligned_slide_shape,
                                       fwd_dxdy=fwd_dxdy)

        crop_method = self.get_crop_method(crop)
        if crop_method is not False:
            if crop_method == CROP_REF:
                # ref_slide = self.val_obj.slide_dict[valtils.get_name(self.val_obj.reference_img_f)]
                ref_slide = self.val_obj.get_ref_slide()
                if isinstance(slide_level, int):
                    scaled_aligned_shape_rc = ref_slide.slide_dimensions_wh[slide_level][::-1]
                else:
                    if len(slide_level) == 2:
                        scaled_aligned_shape_rc = slide_level
            elif crop_method == CROP_OVERLAP:
                scaled_aligned_shape_rc = aligned_slide_shape

            crop_bbox_xywh, _ = self.get_crop_xywh(crop_method, scaled_aligned_shape_rc)
            warped_xy -= crop_bbox_xywh[0:2]

        return warped_xy

    def warp_xy_from_to(self, xy, to_slide_obj, src_slide_level=0, src_pt_level=0,
                        dst_slide_level=0, non_rigid=True):

        """Warp points from this slide to another unwarped slide

        Takes a set of points found in this unwarped slide, and warps them to
        their position in the unwarped "to" slide.

        Parameters
        ----------
        xy : ndarray
            (N, 2) array of points to be warped. Must be x,y coordinates

        to_slide_obj : Slide
            Slide to which the points will be warped. I.e. `xy`
            will be warped from this Slide to their position in
            the unwarped slide associated with `to_slide_obj`.

        src_pt_level: int, tuple, optional
            Pyramid level of the slide/image in which `xy` originated.
            For example, if `xy` are from the centroids of cell segmentation
            performed on the unwarped full resolution image, this should be 0.
            Alternatively, the value can be a tuple of the image's shape (row, col)
            from which the points came. For example, if `xy` are  bounding
            box coordinates from an analysis on a lower resolution image,
            then pt_level is that lower resolution image's shape (row, col).

        dst_slide_level: int, tuple, optional
            Pyramid level of the slide/image in to `xy` will be warped.
            Similar to `src_pt_level`, if `dst_slide_level` is an int then
            the points will be warped to that pyramid level. If `dst_slide_level`
            is the "to" image's shape (row, col), then the points will be warped
            to their location in an image with that same shape.

        non_rigid : bool, optional
            Whether or not to conduct non-rigid warping. If False,
            then only a rigid transformation will be applied.

        """

        if np.issubdtype(type(src_pt_level), np.integer):
            src_pt_dim_rc = self.slide_dimensions_wh[src_pt_level][::-1]
        else:
            src_pt_dim_rc = np.array(src_pt_level)

        if np.issubdtype(type(dst_slide_level), np.integer):
            to_slide_src_shape_rc = to_slide_obj.slide_dimensions_wh[dst_slide_level][::-1]
        else:
            to_slide_src_shape_rc = np.array(dst_slide_level)

        if src_slide_level != 0:
            if np.issubdtype(type(src_slide_level), np.integer):
                aligned_slide_shape = self.val_obj.get_aligned_slide_shape(src_slide_level)
            else:
                aligned_slide_shape = np.array(src_slide_level)
        else:
            aligned_slide_shape = self.aligned_slide_shape_rc

        if non_rigid:
            src_fwd_dxdy = self.fwd_dxdy
            dst_bk_dxdy = to_slide_obj.bk_dxdy

        else:
            src_fwd_dxdy = None
            dst_bk_dxdy = None

        xy_in_unwarped_to_img = \
            warp_tools.warp_xy_from_to(xy=xy,
                                       from_M=self.M,
                                       from_transformation_dst_shape_rc=self.reg_img_shape_rc,
                                       from_transformation_src_shape_rc=self.processed_img_shape_rc,
                                       from_dst_shape_rc=aligned_slide_shape,
                                       from_src_shape_rc=src_pt_dim_rc,
                                       from_fwd_dxdy=src_fwd_dxdy,
                                       to_M=to_slide_obj.M,
                                       to_transformation_src_shape_rc=to_slide_obj.processed_img_shape_rc,
                                       to_transformation_dst_shape_rc=to_slide_obj.reg_img_shape_rc,
                                       to_src_shape_rc=to_slide_src_shape_rc,
                                       to_dst_shape_rc=aligned_slide_shape,
                                       to_bk_dxdy=dst_bk_dxdy
                                       )

        return xy_in_unwarped_to_img

    def warp_geojson(self, geojson_f, M=None, slide_level=0, pt_level=0,
                non_rigid=True, crop=True):
        """Warp geometry using registration parameters

        Warps geometries to their location in the registered slide/image

        Parameters
        ----------
        geojson_f : str
            Path to geojson file containing the annotation geometries. Assumes
            coordinates are in pixels.

        slide_level: int, tuple, optional
            Pyramid level of the slide. Used to scale transformation matrices.
            Can also be the shape of the warped image (row, col) into which
            the points should be warped. Default is 0.

        pt_level: int, tuple, optional
            Pyramid level from which the points origingated. For example, if
            `xy` are from the centroids of cell segmentation performed on the
            full resolution image, this should be 0. Alternatively, the value can
            be a tuple of the image's shape (row, col) from which the points came.
            For example, if `xy` are  bounding box coordinates from an analysis on
            a lower resolution image, then pt_level is that lower resolution
            image's shape (row, col). Default is 0.

        non_rigid : bool, optional
            Whether or not to conduct non-rigid warping. If False,
            then only a rigid transformation will be applied. Default is True.

        crop: bool, str
            Apply crop to warped points by shifting points to the mask's origin.
            Note that this can result in negative coordinates, but might be useful
            if wanting to draw the coordinates on the registered slide, such as
            annotation coordinates.

            If `True`, then the same crop used
            when initializing the `Valis` object will be used. If `False`, the
            image will not be cropped. If "overlap", the warped slide will be
            cropped to include only areas where all images overlapped.
            "reference" crops to the area that overlaps with the reference image,
            defined by `reference_img_f` when initialzing the `Valis object`.

        """
        if M is None:
            M = self.M

        if np.issubdtype(type(pt_level), np.integer):
            pt_dim_rc = self.slide_dimensions_wh[pt_level][::-1]
        else:
            pt_dim_rc = np.array(pt_level)

        if np.issubdtype(type(slide_level), np.integer):
            if slide_level != 0:
                if np.issubdtype(type(slide_level), np.integer):
                    aligned_slide_shape = self.val_obj.get_aligned_slide_shape(slide_level)
                else:
                    aligned_slide_shape = np.array(slide_level)
            else:
                aligned_slide_shape = self.aligned_slide_shape_rc
        else:
            aligned_slide_shape = np.array(slide_level)

        if non_rigid:
            fwd_dxdy = self.fwd_dxdy
        else:
            fwd_dxdy = None

        with open(geojson_f) as f:
            annotation_geojson = json.load(f)

        crop_method = self.get_crop_method(crop)
        if crop_method is not False:
            if crop_method == CROP_REF:
                # ref_slide = self.val_obj.slide_dict[valtils.get_name(self.val_obj.reference_img_f)]
                ref_slide = self.val_obj.get_ref_slide()
                if isinstance(slide_level, int):
                    scaled_aligned_shape_rc = ref_slide.slide_dimensions_wh[slide_level][::-1]
                else:
                    if len(slide_level) == 2:
                        scaled_aligned_shape_rc = slide_level
            elif crop_method == CROP_OVERLAP:
                scaled_aligned_shape_rc = aligned_slide_shape

            crop_bbox_xywh, _ = self.get_crop_xywh(crop_method, scaled_aligned_shape_rc)
            shift_xy = crop_bbox_xywh[0:2]
        else:
            shift_xy = None

        warped_features = [None]*len(annotation_geojson["features"])
        for i, ft in tqdm.tqdm(enumerate(annotation_geojson["features"])):
            geom = shapely.geometry.shape(ft["geometry"])
            warped_geom = warp_tools.warp_shapely_geom(geom, M=M,
                                            transformation_src_shape_rc=self.processed_img_shape_rc,
                                            transformation_dst_shape_rc=self.reg_img_shape_rc,
                                            src_shape_rc=pt_dim_rc,
                                            dst_shape_rc=aligned_slide_shape,
                                            fwd_dxdy=fwd_dxdy,
                                            shift_xy=shift_xy)
            warped_ft = deepcopy(ft)
            warped_ft["geometry"] = shapely.geometry.mapping(warped_geom)
            warped_features[i] = warped_ft

        warped_geojson = {"type":annotation_geojson["type"], "features":warped_features}

        return warped_geojson

    def warp_geojson_from_to(self, geojson_f, to_slide_obj, src_slide_level=0, src_pt_level=0,
                            dst_slide_level=0, non_rigid=True):
        """Warp geoms in geojson file from annotation slide to another unwarped slide

        Takes a set of geometries found in this annotation slide, and warps them to
        their position in the unwarped "to" slide.

        Parameters
        ----------
        geojson_f : str
            Path to geojson file containing the annotation geometries. Assumes
            coordinates are in pixels.

        to_slide_obj : Slide
            Slide to which the points will be warped. I.e. `xy`
            will be warped from this Slide to their position in
            the unwarped slide associated with `to_slide_obj`.

        src_pt_level: int, tuple, optional
            Pyramid level of the slide/image in which `xy` originated.
            For example, if `xy` are from the centroids of cell segmentation
            performed on the unwarped full resolution image, this should be 0.
            Alternatively, the value can be a tuple of the image's shape (row, col)
            from which the points came. For example, if `xy` are  bounding
            box coordinates from an analysis on a lower resolution image,
            then pt_level is that lower resolution image's shape (row, col).

        dst_slide_level: int, tuple, optional
            Pyramid level of the slide/image in to `xy` will be warped.
            Similar to `src_pt_level`, if `dst_slide_level` is an int then
            the points will be warped to that pyramid level. If `dst_slide_level`
            is the "to" image's shape (row, col), then the points will be warped
            to their location in an image with that same shape.

        non_rigid : bool, optional
            Whether or not to conduct non-rigid warping. If False,
            then only a rigid transformation will be applied.

        Returns
        -------
        warped_geojson : dict
            Dictionry of warped geojson geometries

        """

        if np.issubdtype(type(src_pt_level), np.integer):
            src_pt_dim_rc = self.slide_dimensions_wh[src_pt_level][::-1]
        else:
            src_pt_dim_rc = np.array(src_pt_level)

        if np.issubdtype(type(dst_slide_level), np.integer):
            to_slide_src_shape_rc = to_slide_obj.slide_dimensions_wh[dst_slide_level][::-1]
        else:
            to_slide_src_shape_rc = np.array(dst_slide_level)

        if src_slide_level != 0:
            if np.issubdtype(type(src_slide_level), np.integer):
                aligned_slide_shape = self.val_obj.get_aligned_slide_shape(src_slide_level)
            else:
                aligned_slide_shape = np.array(src_slide_level)
        else:
            aligned_slide_shape = self.aligned_slide_shape_rc

        if non_rigid:
            src_fwd_dxdy = self.fwd_dxdy
            dst_bk_dxdy = to_slide_obj.bk_dxdy

        else:
            src_fwd_dxdy = None
            dst_bk_dxdy = None

        with open(geojson_f) as f:
            annotation_geojson = json.load(f)

        warped_features = [None]*len(annotation_geojson["features"])
        for i, ft in tqdm.tqdm(enumerate(annotation_geojson["features"])):
            geom = shapely.geometry.shape(ft["geometry"])
            warped_geom = warp_tools.warp_shapely_geom_from_to(geom=geom,
                                            from_M=self.M,
                                            from_transformation_dst_shape_rc=self.reg_img_shape_rc,
                                            from_transformation_src_shape_rc=self.processed_img_shape_rc,
                                            from_dst_shape_rc=aligned_slide_shape,
                                            from_src_shape_rc=src_pt_dim_rc,
                                            from_fwd_dxdy=src_fwd_dxdy,
                                            to_M=to_slide_obj.M,
                                            to_transformation_src_shape_rc=to_slide_obj.processed_img_shape_rc,
                                            to_transformation_dst_shape_rc=to_slide_obj.reg_img_shape_rc,
                                            to_src_shape_rc=to_slide_src_shape_rc,
                                            to_dst_shape_rc=aligned_slide_shape,
                                            to_bk_dxdy=dst_bk_dxdy
                                            )

            warped_ft = deepcopy(ft)
            warped_ft["geometry"] = shapely.geometry.mapping(warped_geom)
            warped_features[i] = warped_ft

        warped_geojson = {"type":annotation_geojson["type"], "features":warped_features}

        return warped_geojson


class Valis(object):
    """Reads, registers, and saves a series of slides/images

    Implements the registration pipeline described in
    "VALIS: Virtual Alignment of pathoLogy Image Series" by Gatenbee et al.
    This pipeline will read images and whole slide images (WSI) using pyvips,
    bioformats, or openslide, and so should work with a wide variety of formats.
    VALIS can perform both rigid and non-rigid registration. The registered slides
    can be saved as ome.tiff slides that can be used in downstream analyses. The
    ome.tiff format is opensource and widely supported, being readable in several
    different programming languages (Python, Java, Matlab, etc...) and software,
    such as QuPath or HALO.

    The pipeline is fully automated and goes as follows:

    1. Images/slides are converted to numpy arrays. As WSI are often
    too large to fit into memory, these images are usually lower resolution
    images from different pyramid levels.

    2. Images are processed to single channel images. They are then
    normalized to make them look as similar as possible.

    3. Image features are detected and then matched between all pairs of image.

    4. If the order of images is unknown, they will be optimally ordered
    based on their feature similarity

    5. Rigid registration is performed serially, with each image being
    rigidly aligned to the previous image in the stack.

    6. Non-rigid registration is then performed either by 1) aliging each image
    towards the center of the stack, composing the deformation fields
    along the way, or 2) using groupwise registration that non-rigidly aligns
    the images to a common frame of reference.

    7. Error is measured by calculating the distance between registered
    matched features.

    The transformations found by VALIS can then be used to warp the full
    resolution slides. It is also possible to merge non-RGB registered slides
    to create a highly multiplexed image. These aligned and/or merged slides
    can then be saved as ome.tiff images using pyvips.

    In addition to warping images and slides, VALIS can also warp point data,
    such as cell centoids or ROI coordinates.

    Attributes
    ----------
    name : str
        Descriptive name of registrar, such as the sample's name.

    src_dir: str
        Path to directory containing the slides that will be registered.

    dst_dir : str
        Path to where the results should be saved.

    original_img_list : list of ndarray
        List of images converted from the slides in `src_dir`

    name_dict : dictionary
        Key=full path to image, value = name used to look up `Slide` in `Valis.slide_dict`

    slide_dims_dict_wh :
        Dictionary of slide dimensions. Only needed if dimensions not
        available in the slide/image's metadata.

    resolution_xyu: tuple
        Physical size per pixel and the unit.

    image_type : str
        Type of image, i.e. "brightfield" or "fluorescence"

    series : int
        Slide series to that was read.

    size : int
        Number of images to align

    aligned_img_shape_rc : tuple of int
        Shape (row, col) of aligned images

    aligned_slide_shape_rc : tuple of int
        Shape (row, col) of the aligned slides

    slide_dict : dict of Slide
        Dictionary of Slide objects, each of which contains information
        about a slide, and methods to warp it.

    brightfield_procsseing_fxn_str: str
        Name of function used to process brightfield images.

    if_procsseing_fxn_str : str
        Name of function used to process fluorescence images.

    max_image_dim_px : int
        Maximum width or height of images that will be saved.
        This limit is mostly to keep memory in check.

    max_processed_image_dim_px : int
        Maximum width or height of processed images. An important
        parameter, as it determines the size of of the image in which
        features will be detected and displacement fields computed.

    reference_img_f : str
        Filename of image that will be treated as the center of the stack.
        If None, the index of the middle image will be the reference.

    reference_img_idx : int
        Index of slide that corresponds to `reference_img_f`, after
        the `img_obj_list` has been sorted during rigid registration.

    align_to_reference : bool
        Whether or not images should be aligne to a reference image
        specified by `reference_img_f`. Will be set to True if
        `reference_img_f` is provided.

    crop: str, optional
        How to crop the registered images.

    rigid_registrar : SerialRigidRegistrar
        SerialRigidRegistrar object that performs the rigid registration.

    rigid_reg_kwargs : dict
        Dictionary of keyward arguments passed to
        `serial_rigid.register_images`.

    feature_descriptor_str : str
        Name of feature descriptor.

    feature_detector_str : str
        Name of feature detector.

    transform_str : str
        Name of rigid transform

    similarity_metric : str
        Name of similarity metric used to order slides.

    match_filter_method : str
        Name of method used to filter out poor feature matches.

    non_rigid_registrar : SerialNonRigidRegistrar
        SerialNonRigidRegistrar object that performs serial
        non-rigid registration.

    non_rigid_reg_kwargs : dict
        Dictionary of keyward arguments passed to
        `serial_non_rigid.register_images`.

    non_rigid_registrar_cls : NonRigidRegistrar
        Uninstantiated NonRigidRegistrar class that will be used
        by `non_rigid_registrar` to calculate the deformation fields
        between images.

    non_rigid_reg_class_str : str
        Name of the of class `non_rigid_registrar_cls` belongs to.

    thumbnail_size : int
        Maximum width or height of thumbnails that show results

    original_overlap_img : ndarray
        Image showing how original images overlap before registration.
        Created by merging coloring the inverted greyscale copies of each
        image, and then merging those images.

    rigid_overlap_img : ndarray
        Image showing how images overlap after rigid registration.

    non_rigid_overlap_img : ndarray
        Image showing how images overlap after rigid + non-rigid registration.

    has_rounds : bool
        Whether or not the contents of `src_dir` contain subdirectories that
        have single images spread across multiple files. An example would be
        .ndpis images.

    norm_method : str
        Name of method used to normalize the processed images

    target_processing_stats : ndarray
        Array of processed images' stats used to normalize all images

    summary_df : pd.Dataframe
        Pandas dataframe containing information about the results, such
        as the error, shape of aligned slides, time to completion, etc...

    start_time : float
        The time at which registation was initiated.

    end_rigid_time : float
        The time at which rigid registation was completed.

    end_non_rigid_time : float
        The time at which non-rigid registation was completed.

    qt_emitter : PySide2.QtCore.Signal
        Used to emit signals that update the GUI's progress bars

    _dup_names_dict : dictionary
        Dictionary describing which images would have been assigned duplicate
        names. Key= duplicated name, value=list of paths to images which
        would have been assigned the same name

    Examples
    --------

    Basic example using default parameters

    >>> from valis import registration, data
    >>> slide_src_dir = data.dcis_src_dir
    >>> results_dst_dir = "./slide_registration_example"
    >>> registered_slide_dst_dir = "./slide_registration_example/registered_slides"

    Perform registration

    >>> rigid_registrar, non_rigid_registrar, error_df = registrar.register()

    View results in "./slide_registration_example".
    If they look good, warp and save the slides as ome.tiff

    >>> registrar.warp_and_save_slides(registered_slide_dst_dir)

    This example shows how to register CyCIF images and then merge
    to create a high dimensional ome.tiff slide

    >>> registrar = registration.Valis(slide_src_dir, results_dst_dir)
    >>> rigid_registrar, non_rigid_registrar, error_df = registrar.register()

    Create function to get marker names from each slides' filename

    >>> def cnames_from_filename(src_f):
    ...     f = valtils.get_name(src_f)
    ...     return ["DAPI"] + f.split(" ")[1:4]
    ...
    >>> channel_name_dict = {f:cnames_from_filename(f) for f in  registrar.original_img_list}
    >>> merged_img, channel_names, ome_xml = registrar.warp_and_merge_slides(merged_slide_dst_f, channel_name_dict=channel_name_dict)

    View ome.tiff, located at merged_slide_dst_f

    """
    @valtils.deprecated_args(max_non_rigid_registartion_dim_px="max_non_rigid_registration_dim_px")
    def __init__(self, src_dir, dst_dir, series=None, name=None, img_type=None,
                 feature_detector_cls=DEFAULT_FD,
                 transformer_cls=DEFAULT_TRANSFORM_CLASS,
                 affine_optimizer_cls=DEFAULT_AFFINE_OPTIMIZER_CLASS,
                 similarity_metric=DEFAULT_SIMILARITY_METRIC,
                 match_filter_method=DEFAULT_MATCH_FILTER,
                 imgs_ordered=False,
                 non_rigid_registrar_cls=DEFAULT_NON_RIGID_CLASS,
                 non_rigid_reg_params=DEFAULT_NON_RIGID_KWARGS,
                 compose_non_rigid=False,
                 img_list=None,
                 reference_img_f=None,
                 align_to_reference=False,
                 do_rigid=True,
                 crop=None,
                 create_masks=True,
                 check_for_reflections=False,
                 resolution_xyu=None, slide_dims_dict_wh=None,
                 max_image_dim_px=DEFAULT_MAX_IMG_DIM,
                 max_processed_image_dim_px=DEFAULT_MAX_PROCESSED_IMG_SIZE,
                 max_non_rigid_registration_dim_px=DEFAULT_MAX_PROCESSED_IMG_SIZE,
                 thumbnail_size=DEFAULT_THUMBNAIL_SIZE,
                 norm_method=DEFAULT_NORM_METHOD, qt_emitter=None):

        """
        src_dir: str
            Path to directory containing the slides that will be registered.

        dst_dir : str
            Path to where the results should be saved.

        name : str, optional
            Descriptive name of registrar, such as the sample's name

        series : int, optional
            Slide series to that was read. If None, series will be set to 0.

        img_type : str, optional
            The type of image, either "brightfield", "fluorescence",
            or "multi". If None, VALIS will guess `img_type`
            of each image, based on the number of channels and datatype.
            Will assume that RGB = "brightfield",
            otherwise `img_type` will be set to "fluorescence".

        feature_detector_cls : FeatureDD, optional
            Uninstantiated FeatureDD object that detects and computes
            image features. Default is VggFD. The
            available feature_detectors are found in the `feature_detectors`
            module. If a desired feature detector is not available,
            one can be created by subclassing `feature_detectors.FeatureDD`.

        transformer_cls : scikit-image Transform class, optional
            Uninstantiated scikit-image transformer used to find
            transformation matrix that will warp each image to the target
            image. Default is SimilarityTransform

        affine_optimizer_cls : AffineOptimzer class, optional
            Uninstantiated AffineOptimzer that will minimize a
            cost function to find the optimal affine transformations.
            If a desired affine optimization is not available,
            one can be created by subclassing `affine_optimizer.AffineOptimizer`.

        similarity_metric : str, optional
            Metric used to calculate similarity between images, which is in
            turn used to build the distance matrix used to sort the images.
            Can be "n_matches", or a string to used as
            distance in spatial.distance.cdist. "n_matches"
            is the number of matching features between image pairs.

        match_filter_method: str, optional
            "GMS" will use filter_matches_gms() to remove poor matches.
            This uses the Grid-based Motion Statistics (GMS) or RANSAC.

        imgs_ordered : bool, optional
            Boolean defining whether or not the order of images in img_dir
            are already in the correct order. If True, then each filename should
            begin with the number that indicates its position in the z-stack. If
            False, then the images will be sorted by ordering a feature distance
            matix. Default is False.

        reference_img_f : str, optional
            Filename of image that will be treated as the center of the stack.
            If None, the index of the middle image will be the reference.

        align_to_reference : bool, optional
            If `False`, images will be non-rigidly aligned serially towards the
            reference image. If `True`, images will be non-rigidly aligned
            directly to the reference image. If `reference_img_f` is None,
            then the reference image will be the one in the middle of the stack.

        non_rigid_registrar_cls : NonRigidRegistrar, optional
            Uninstantiated NonRigidRegistrar class that will be used to
            calculate the deformation fields between images. See
            the `non_rigid_registrars` module for a desciption of available
            methods. If a desired non-rigid registration method is not available,
            one can be implemented by subclassing.NonRigidRegistrar.
            If None, then only rigid registration will be performed

        non_rigid_reg_params: dictionary, optional
            Dictionary containing key, value pairs to be used to initialize
            `non_rigid_registrar_cls`.
            In the case where simple ITK is used by the, params should be
            a SimpleITK.ParameterMap. Note that numeric values nedd to be
            converted to strings. See the NonRigidRegistrar classes in
            `non_rigid_registrars` for the available non-rigid registration
            methods and arguments.

        compose_non_rigid : bool, optional
            Whether or not to compose non-rigid transformations. If `True`,
            then an image is non-rigidly warped before aligning to the
            adjacent non-rigidly aligned image. This allows the transformations
            to accumulate, which may bring distant features together but could
            also  result  in un-wanted deformations, particularly around the edges.
            If `False`, the image not warped before being aaligned to the adjacent
            non-rigidly aligned image. This can reduce unwanted deformations, but
            may not bring distant features together.

        img_list : list, dictionary, optional
            List of images to be registered. However, it can also be a dictionary,
            in which case the key: value pairs are full_path_to_image: name_of_image,
            where name_of_image is the key that can be used to access the image from
            Valis.slide_dict.

        do_rigid: bool, dictionary, optional
            Whether or not to perform rigid registration. If `False`, rigid
            registration will be skipped.

            If `do_rigid` is a dictionary, it should contain inverse transformation
            matrices to rigidly align images to the specificed by `reference_img_f`.
            M will be estimated for images that are not in the dictionary.
            Each key is the filename of the image associated with the transformation matrix,
            and value is a dictionary containing the following values:
                `M` : (required) a 3x3 inverse transformation matrix as a numpy array.
                      Found by determining how to align fixed to moving.
                      If `M` was found by determining how to align moving to fixed,
                      then `M` will need to be inverted first.
                `transformation_src_shape_rc` : (optional) shape (row, col) of image used to find the rigid transformation.
                      If not provided, then it is assumed to be the shape of the level 0 slide
                `transformation_dst_shape_rc` : (optional) shape of registered image.
                      If not provided, this is assumed to be the shape of the level 0 reference slide.

        crop: str, optional
            How to crop the registered images. "overlap" will crop to include
            only areas where all images overlapped. "reference" crops to the
            area that overlaps with a reference image, defined by
            `reference_img_f`. This option can be used even if `reference_img_f`
            is `None` because the reference image will be set as the one at the center
            of the stack.

            If both `crop` and `reference_img_f` are `None`, `crop`
            will be set to "overlap". If `crop` is None, but `reference_img_f`
            is defined, then `crop` will be set to "reference".

        create_masks : bool, optional
            Whether or not to create and apply masks for registration.
            Can help focus alignment on the tissue, but can sometimes
            mask too much if there is a lot of variation in the image.

        check_for_reflections : bool, optional
            Determine if alignments are improved by relfecting/mirroring/flipping
            images. Optional because it requires re-detecting features in each version
            of the images and then re-matching features, and so can be time consuming and
            not always necessary.

        resolution_xyu: tuple, optional
            Physical size per pixel and the unit. If None (the default), these
            values will be determined for each slide using the slides' metadata.
            If provided, this physical pixel sizes will be used for all of the slides.
            This option is available in case one cannot easily access to the original
            slides, but does have the information on pixel's physical units.

        slide_dims_dict_wh : dict, optional
            Key= slide/image file name,
            value= dimensions = [(width, height), (width, height), ...] for each level.
            If None (the default), the slide dimensions will be pulled from the
            slides' metadata. If provided, those values will be overwritten. This
            option is available in case one cannot easily access to the original
            slides, but does have the information on the slide dimensions.

        max_image_dim_px : int, optional
            Maximum width or height of images that will be saved.
            This limit is mostly to keep memory in check.

        max_processed_image_dim_px : int, optional
            Maximum width or height of processed images. An important
            parameter, as it determines the size of of the image in which
            features will be detected and displacement fields computed.

        max_non_rigid_registration_dim_px : int, optional
             Maximum width or height of images used for non-rigid registration.
             Larger values may yeild more accurate results, at the expense of
             speed and memory. There is also a practical limit, as the specified
             size may be too large to fit in memory.

        mask_dict : dictionary
            Dictionary where key = overlap type (all, overlap, or reference), and
            value = (mask, mask_bbox_xywh)

        thumbnail_size : int, optional
            Maximum width or height of thumbnails that show results

        norm_method : str
            Name of method used to normalize the processed images. Options
            are None when normalization is not desired, "histo_match" for 
            histogram matching and "img_stats" for normalizing by image statistics. 
            See preprocessing.match_histograms and preprocessing.norm_khan 
            for details.

        _non_rigid_bbox : list
            Bounding box of area in which non-rigid registration was conducted

        _full_displacement_shape_rc : tuple
            Shape of full displacement field. Would be larger than `_non_rigid_bbox`
            if non-rigid registration only performed in a masked region

        qt_emitter : PySide2.QtCore.Signal, optional
            Used to emit signals that update the GUI's progress bars

        """

        if name is None:
            name = os.path.split(src_dir)[1]
        self.name = name.replace(" ", "_")

        # Set paths #
        self.src_dir = src_dir
        self.dst_dir = os.path.join(dst_dir, self.name)
        self.name_dict = None
        if img_list is not None:
            if isinstance(img_list, dict):
                # Key=original file name, value=name
                self.original_img_list = list(img_list.keys())
                self.name_dict = img_list
            elif isinstance(img_list, list):
                self.original_img_list = img_list
        else:
            self.get_imgs_in_dir()

        if self.name_dict is None:
            self.name_dict = self.get_img_names(self.original_img_list)

        self.check_for_duplicated_names(self.original_img_list)

        self.set_dst_paths()

        # Some information may already be provided #
        self.slide_dims_dict_wh = slide_dims_dict_wh
        self.resolution_xyu = resolution_xyu
        self.image_type = img_type

        # Results fields #
        self.series = series
        self.size = 0
        self.aligned_img_shape_rc = None
        self.aligned_slide_shape_rc = None
        self.slide_dict = {}

        # Fields related to image pre-processing #
        self.brightfield_procsseing_fxn_str = None
        self.if_procsseing_fxn_str = None

        if max_image_dim_px < max_processed_image_dim_px:
            msg = f"max_image_dim_px is {max_image_dim_px} but needs to be less or equal to {max_processed_image_dim_px}. Setting max_image_dim_px to {max_processed_image_dim_px}"
            valtils.print_warning(msg)
            max_image_dim_px = max_processed_image_dim_px

        self.max_image_dim_px = max_image_dim_px
        self.max_processed_image_dim_px = max_processed_image_dim_px
        self.max_non_rigid_registration_dim_px = max_non_rigid_registration_dim_px

        # Setup rigid registration #
        self.reference_img_idx = None
        self.reference_img_f = reference_img_f
        self.align_to_reference = align_to_reference

        self.do_rigid = do_rigid
        self.rigid_registrar = None
        self._set_rigid_reg_kwargs(name=name,
                                   feature_detector=feature_detector_cls,
                                   similarity_metric=similarity_metric,
                                   match_filter_method=match_filter_method,
                                   transformer=transformer_cls,
                                   affine_optimizer=affine_optimizer_cls,
                                   imgs_ordered=imgs_ordered,
                                   reference_img_f=reference_img_f,
                                   check_for_reflections=check_for_reflections,
                                   qt_emitter=qt_emitter)

        # Setup non-rigid registration #
        self.non_rigid_registrar = None
        self.non_rigid_registrar_cls = non_rigid_registrar_cls

        if crop is None:
            if reference_img_f is None:
                self.crop = CROP_OVERLAP
            else:
                self.crop = CROP_REF
        else:
            self.crop = crop

        self.compose_non_rigid = compose_non_rigid
        if non_rigid_registrar_cls is not None:
            self._set_non_rigid_reg_kwargs(name=name,
                                           non_rigid_reg_class=non_rigid_registrar_cls,
                                           non_rigid_reg_params=non_rigid_reg_params,
                                           reference_img_f=reference_img_f,
                                           compose_non_rigid=compose_non_rigid,
                                           qt_emitter=qt_emitter)

        # Info realted to saving images to view results #
        self.mask_dict = None
        self.create_masks = create_masks

        self.thumbnail_size = thumbnail_size
        self.original_overlap_img = None
        self.rigid_overlap_img = None
        self.non_rigid_overlap_img = None
        self.micro_reg_overlap_img = None

        self.has_rounds = False
        self.norm_method = norm_method
        self.summary_df = None
        self.start_time = None
        self.end_rigid_time = None
        self.end_non_rigid_time = None

    def _set_rigid_reg_kwargs(self, name, feature_detector, similarity_metric,
                              match_filter_method, transformer, affine_optimizer,
                              imgs_ordered, reference_img_f, check_for_reflections, qt_emitter):

        """Set rigid registration kwargs
        Keyword arguments will be passed to `serial_rigid.register_images`

        """

        matcher = feature_matcher.Matcher(match_filter_method=match_filter_method)
        if affine_optimizer is not None:
            afo = affine_optimizer(transform=transformer.__name__)
        else:
            afo = affine_optimizer

        self.rigid_reg_kwargs = {NAME_KEY: name,
                                 FD_KEY: feature_detector(),
                                 SIM_METRIC_KEY: similarity_metric,
                                 TRANSFORMER_KEY: transformer(),
                                 MATCHER_KEY: matcher,
                                 AFFINE_OPTIMIZER_KEY: afo,
                                 REF_IMG_KEY: reference_img_f,
                                 IMAGES_ORDERD_KEY: imgs_ordered,
                                 CHECK_REFLECT_KEY: check_for_reflections,
                                 QT_EMMITER_KEY: qt_emitter
                                 }

        # Save methods as strings since some objects cannot be pickled #
        self.feature_descriptor_str = self.rigid_reg_kwargs[FD_KEY].kp_descriptor_name
        self.feature_detector_str = self.rigid_reg_kwargs[FD_KEY].kp_detector_name
        self.transform_str = self.rigid_reg_kwargs[TRANSFORMER_KEY].__class__.__name__
        self.similarity_metric = self.rigid_reg_kwargs[SIM_METRIC_KEY]
        self.match_filter_method = match_filter_method
        self.imgs_ordered = imgs_ordered

    def _set_non_rigid_reg_kwargs(self, name, non_rigid_reg_class, non_rigid_reg_params,
                                  reference_img_f, compose_non_rigid, qt_emitter):
        """Set non-rigid registration kwargs
        Keyword arguments will be passed to `serial_non_rigid.register_images`

        """

        self.non_rigid_reg_kwargs = {NAME_KEY: name,
                                     NON_RIGID_REG_CLASS_KEY: non_rigid_reg_class,
                                     NON_RIGID_REG_PARAMS_KEY: non_rigid_reg_params,
                                     REF_IMG_KEY: reference_img_f,
                                     QT_EMMITER_KEY: qt_emitter,
                                     NON_RIGID_COMPOSE_KEY: compose_non_rigid
                                     }

        self.non_rigid_reg_class_str = self.non_rigid_reg_kwargs[NON_RIGID_REG_CLASS_KEY].__name__

    def get_imgs_in_dir(self):
        """Get all images in Valis.src_dir

        """
        full_path_list = [os.path.join(self.src_dir, f) for f in os.listdir(self.src_dir)]
        self.original_img_list = []
        img_names = []
        for f in full_path_list:
            if os.path.isfile(f):
                if slide_tools.get_img_type(f) is not None:
                    self.original_img_list.append(f)
                    img_names.append(valtils.get_name(f))

        for f in full_path_list:
            if os.path.isdir(f):
                dir_name = os.path.split(f)[1]
                is_round, master_slide = slide_tools.determine_if_staining_round(f)
                if is_round:
                    self.original_img_list.append(master_slide)

                else:
                    # Some formats, like .mrxs have the main file but
                    # data in a subdirectory with the same name
                    matching_f = [ff for ff in full_path_list if re.search(dir_name, ff) is not None and os.path.split(ff)[1] != dir_name]
                    if len(matching_f) == 1:
                        if not matching_f[0] in self.original_img_list:
                            # Make sure that file not already in list
                            self.original_img_list.extend(matching_f)
                            img_names.append(dir_name)

                    elif len(matching_f) > 1:
                        msg = f"found {len(matching_f)} matches for {dir_name}: {', '.join(matching_f)}"
                        valtils.print_warning(msg)
                    elif len(matching_f) == 0:
                        msg = f"Can't find slide file associated with {dir_name}"
                        valtils.print_warning(msg)

    def set_dst_paths(self):
        """Set paths to where the results will be saved.

        """

        self.img_dir = os.path.join(self.dst_dir, CONVERTED_IMG_DIR)
        self.processed_dir = os.path.join(self.dst_dir, PROCESSED_IMG_DIR)
        self.reg_dst_dir = os.path.join(self.dst_dir, RIGID_REG_IMG_DIR)
        self.non_rigid_dst_dir = os.path.join(self.dst_dir, NON_RIGID_REG_IMG_DIR)
        self.deformation_field_dir = os.path.join(self.dst_dir, DEFORMATION_FIELD_IMG_DIR)
        self.overlap_dir = os.path.join(self.dst_dir, OVERLAP_IMG_DIR)
        self.data_dir = os.path.join(self.dst_dir, REG_RESULTS_DATA_DIR)
        self.displacements_dir = os.path.join(self.dst_dir, DISPLACEMENT_DIRS)
        self.micro_reg_dir = os.path.join(self.dst_dir, MICRO_REG_DIR)
        self.mask_dir = os.path.join(self.dst_dir, MASK_DIR)

    def get_slide(self, src_f):
        """Get Slide

        Get the Slide associated with `src_f`.
        Slide store registration parameters and other metadata about
        the slide associated with `src_f`. Slide can also:

        * Convert the slide to a numpy array (Slide.slide2image)
        * Convert the slide to a pyvips.Image (Slide.slide2vips)
        * Warp the slide (Slide.warp_slide)
        * Save the warped slide as an ome.tiff (Slide.warp_and_save_slide)
        * Warp an image of the slide (Slide.warp_img)
        * Warp points (Slide.warp_xy)
        * Warp points in one slide to their position in another unwarped slide (Slide.warp_xy_from_to)
        * Access slide ome-xml (Slide.original_xml)

        See Slide for more details.

        Parameters
        ----------
        src_f : str
            Path to the slide, or name assigned to slide (see Valis.name_dict)

        Returns
        -------
        slide_obj : Slide
            Slide associated with src_f

        """

        default_name = valtils.get_name(src_f)

        if src_f in self.name_dict.keys():
            # src_f is full path to image
            assigned_name = self.name_dict[src_f]
        elif src_f in self.name_dict.values():
            # src_f is name of image
            assigned_name = src_f
        else:
            # src_f isn't in name_dict
            assigned_name = None

        if default_name in self.slide_dict:
            # src_f is the image name or file name
            slide_obj = self.slide_dict[default_name]

        elif assigned_name in self.slide_dict:
            # src_f is full path and name was looked up
            slide_obj = self.slide_dict[assigned_name]

        elif src_f in self.slide_dict:
            # src_f is the name of the slide
            slide_obj = self.slide_dict[src_f]

        elif default_name in self._dup_names_dict:
            # default name has multiple matches
            n_matching = len(self._dup_names_dict[default_name])
            possible_names_dict = {f: self.name_dict[f] for f in self._dup_names_dict[default_name]}

            msg = (f"\n{src_f} matches {n_matching} images in this dataset:\n"
                   f"{pformat(self._dup_names_dict[default_name])}"
                   f"\n\nPlease see `Valis.name_dict` to find correct name in "
                   f"the dictionary. Either key (filenmae) or value (assigned name) will work:\n"
                   f"{pformat(possible_names_dict)}")

            valtils.print_warning(msg)
            slide_obj = None

        return slide_obj

    def get_ref_slide(self):
        # ref_name = self.name_dict[self.reference_img_f]
        ref_slide = self.get_slide(self.reference_img_f)

        return ref_slide

    def get_img_names(self, img_list):
        """
        Check that each image will have a unique name, which is based on the file name.
        Images that would otherwise have the same name are assigned extra ids, starting at 0.
        For example, if there were three images named "HE.tiff", they would be
        named "HE_0", "HE_1", and "HE_2".

        Parameters
        ----------

        img_list : list
            List of image names

        Returns
        -------
        name_dict : dict
            Dictionary, where key= full path to image, value = image name used as
            key in Valis.slide_dict

        """

        img_df = pd.DataFrame({"img_f": img_list,
                               "name": [valtils.get_name(f) for f in img_list]})

        names_dict = {f: valtils.get_name(f) for f in img_list}
        count_df = img_df["name"].value_counts()
        dup_idx = np.where(count_df.values > 1)[0]
        if len(dup_idx) > 0:
            for i in dup_idx:
                dup_name = count_df.index[i]
                dup_paths = img_df["img_f"][img_df["name"] == dup_name]
                z = len(str(len(dup_paths)))

                msg = f"Detected {len(dup_paths)} images that would be named {dup_name}"
                valtils.print_warning(msg)

                for j, p in enumerate(dup_paths):
                    new_name = f"{names_dict[p]}_{str(j).zfill(z)}"
                    msg = f"Renmaing {p} to {new_name} in Valis.slide_dict)"
                    valtils.print_warning(msg)
                    names_dict[p] = new_name

        return names_dict

    def check_for_duplicated_names(self, img_list):
        """
        Create dictionary that tracks which files
        might be assigned the same name, which
        can happen if the filenames (minus the rest of the path) are the same
        """
        default_names_dict = {}
        for f in img_list:
            default_name = valtils.get_name(f)
            if default_name not in default_names_dict:
                default_names_dict[default_name] = [f]
            else:
                default_names_dict[default_name].append(f)

        self._dup_names_dict = {k: v for k, v in default_names_dict.items() if len(v) > 1}

    def convert_imgs(self, series=None, reader_cls=None):
        """Convert slides to images and create dictionary of Slides.

        series : int, optional
            Slide series to be read. If None, the series with largest image will be read

        reader_cls : SlideReader, optional
            Uninstantiated SlideReader class that will convert
            the slide to an image, and also collect metadata.

        """

        img_types = []
        self.size = 0
        for f in tqdm.tqdm(self.original_img_list):
            if reader_cls is None:
                try:
                    slide_reader_cls = slide_io.get_slide_reader(f, series=series)
                except Exception as e:
                    msg = f"Attempting to get reader for {f} created the following error:\n{e}"
                    valtils.print_warning(msg)
            else:
                slide_reader_cls = reader_cls

            try:
                reader = slide_reader_cls(f, series=series)
            except Exception as e:
                msg = f"Attempting to read {f} created the following error:\n{e}"
                valtils.print_warning(msg)

            slide_dims = reader.metadata.slide_dimensions
            levels_in_range = np.where(slide_dims.max(axis=1) < self.max_image_dim_px)[0]
            if len(levels_in_range) > 0:
                level = levels_in_range[0]
            else:
                level = len(slide_dims) - 1

            vips_img = reader.slide2vips(level=level)

            scaling = np.min(self.max_image_dim_px/np.array([vips_img.width, vips_img.height]))
            if scaling < 1:
                vips_img = warp_tools.rescale_img(vips_img, scaling)

            img = warp_tools.vips2numpy(vips_img)

            slide_name = self.name_dict[f]
            slide_obj = Slide(f, img, self, reader, name=slide_name)
            slide_obj.crop = self.crop
            img_types.append(slide_obj.img_type)

            # Will overwrite data if provided. Can occur if reading images, not the actual slides #
            if self.slide_dims_dict_wh is not None:
                matching_slide = [k for k in self.slide_dims_dict_wh.keys()
                                  if valtils.get_name(k) == slide_obj.name][0]

                slide_dims = self.slide_dims_dict_wh[matching_slide]
                if slide_dims.ndim == 1:
                    slide_dims = np.array([[slide_dims]])
                slide_obj.slide_shape_rc = slide_dims[0][::-1]

            if self.resolution_xyu is not None:
                slide_obj.resolution = np.mean(self.resolution_xyu[0:2])
                slide_obj.units = self.resolution_xyu[2]

            self.slide_dict[slide_obj.name] = slide_obj
            self.size += 1

        if self.image_type is None:
            unique_img_types = list(set(img_types))
            if len(unique_img_types) > 1:
                self.image_type = slide_tools.MULTI_MODAL_NAME
            else:
                self.image_type = unique_img_types[0]

        self.check_img_max_dims()

    def check_img_max_dims(self):
        """Ensure that all images have similar sizes.

        `max_image_dim_px` will be set to the maximum dimension of the
        smallest image if that value is less than max_image_dim_px

        """

        og_img_sizes_wh = np.array([slide_obj.image.shape[0:2][::-1] for slide_obj in self.slide_dict.values()])
        img_max_dims = og_img_sizes_wh.max(axis=1)
        min_max_wh = img_max_dims.min()
        scaling_for_og_imgs = min_max_wh/img_max_dims

        if np.any(scaling_for_og_imgs < 1):
            msg = f"Smallest image is less than max_image_dim_px. parameter max_image_dim_px is being set to {min_max_wh}"
            valtils.print_warning(msg)
            self.max_image_dim_px = min_max_wh
            for slide_obj in self.slide_dict.values():
                # Rescale images
                scaling = self.max_image_dim_px/max(slide_obj.image.shape[0:2])
                assert scaling <= self.max_image_dim_px
                if scaling < 1:
                    slide_obj.image = warp_tools.rescale_img(slide_obj.image, scaling)

        if self.max_processed_image_dim_px > self.max_image_dim_px:
            msg = f"parameter max_processed_image_dim_px also being updated to {self.max_image_dim_px}"
            valtils.print_warning(msg)
            self.max_processed_image_dim_px = self.max_image_dim_px

    def create_original_composite_img(self, rigid_registrar):
        """Create imaage showing how images overlap before registration
        """

        min_r = np.inf
        max_r = 0
        min_c = np.inf
        max_c = 0
        composite_img_list = [None] * self.size
        for i, img_obj in enumerate(rigid_registrar.img_obj_list):
            img = img_obj.image
            padded_img = transform.warp(img, img_obj.T, preserve_range=True,
                                        output_shape=img_obj.padded_shape_rc)

            composite_img_list[i] = padded_img

            img_corners_rc = warp_tools.get_corners_of_image(img.shape[0:2])
            warped_corners_xy = warp_tools.warp_xy(img_corners_rc[:, ::-1], img_obj.T)
            min_r = min(warped_corners_xy[:, 1].min(), min_r)
            max_r = max(warped_corners_xy[:, 1].max(), max_r)
            min_c = min(warped_corners_xy[:, 0].min(), min_c)
            max_c = max(warped_corners_xy[:, 0].max(), max_c)

        composite_img = np.dstack(composite_img_list)
        cmap = viz.jzazbz_cmap()
        channel_colors = viz.get_n_colors(cmap, composite_img.shape[2])
        overlap_img = viz.color_multichannel(composite_img, channel_colors,
                                             rescale_channels=True,
                                             normalize_by="channel",
                                             cspace="CAM16UCS")

        min_r = int(min_r)
        max_r = int(np.ceil(max_r))
        min_c = int(min_c)
        max_c = int(np.ceil(max_c))
        overlap_img = overlap_img[min_r:max_r, min_c:max_c]
        overlap_img = (255*overlap_img).astype(np.uint8)

        return overlap_img

    def measure_original_mmi(self, img1, img2):
        """Measure Mattes mutation inormation between 2 unregistered images.
        """

        dst_rc = np.max([img1.shape, img2.shape], axis=1)
        padded_img_list = [None] * self.size
        for i, img in enumerate([img1, img2]):
            T = warp_tools.get_padding_matrix(img.shape, dst_rc)
            padded_img = transform.warp(img, T, preserve_range=True, output_shape=dst_rc)
            padded_img_list[i] = padded_img

        og_mmi = warp_tools.mattes_mi(padded_img_list[0], padded_img_list[1])

        return og_mmi

    def create_img_processor_dict(self, brightfield_processing_cls=DEFAULT_BRIGHTFIELD_CLASS,
                                  brightfield_processing_kwargs=DEFAULT_BRIGHTFIELD_PROCESSING_ARGS,
                                  if_processing_cls=DEFAULT_FLOURESCENCE_CLASS,
                                  if_processing_kwargs=DEFAULT_FLOURESCENCE_PROCESSING_ARGS,
                                  processor_dict=None):
        """Create dictionary to get processors for each image

        Create dictionary to get processors for each image. If an image is not in `processing_dict`,
        this function will try to guess the modality and then assign a default processor.

        Parameters
        ----------
        brightfield_processing_cls : ImageProcesser
            ImageProcesser to pre-process brightfield images to make them look as similar as possible.
            Should return a single channel uint8 image.

        brightfield_processing_kwargs : dict
            Dictionary of keyward arguments to be passed to `brightfield_processing_cls`

        if_processing_cls : ImageProcesser
            ImageProcesser to pre-process immunofluorescent images to make them look as similar as possible.
            Should return a single channel uint8 image.

        if_processing_kwargs : dict
            Dictionary of keyward arguments to be passed to `if_processing_cls`

        processor_dict : dict
            Each key should be the filename of the image, and the value either a subclassed
            preprocessing.ImageProcessor, or a list, where the 1st element is the processor,
            and the second element a dictionary of keyword arguments passed to the processor.
            If `None`, then this function will assign a processor to each image.

        Returns
        -------
        named_processing_dict : Dict
            Each key is the name of the slide, and the value is a list, where
            the 1st element is the processor, and the second element a dictionary
            of keyword arguments passed to the processor

        """

        if processor_dict is None:
            named_processing_dict = {}
        else:
            named_processing_dict = {self.get_slide(f).name: processor_dict[f] for f in processor_dict.keys()}

        for i, slide_obj in enumerate(self.slide_dict.values()):

            if slide_obj.name in named_processing_dict:
                slide_p = named_processing_dict[slide_obj.name]
                if isinstance(slide_p, list):
                    if len(slide_p) == 2:
                        slide_p, slide_kwargs = slide_p
                    elif len(slide_p) == 1:
                        # Provided processor, but no kwargs
                        slide_kwargs = {}
                else:
                    # Provided processor, but no kwargs
                    slide_kwargs = {}

                named_processing_dict[slide_obj.name] = [slide_p, slide_kwargs]

            else:
                # Processor not provided, so assign one based on inferred modality
                is_ihc = slide_obj.img_type == slide_tools.IHC_NAME
                if is_ihc:
                    processing_cls = brightfield_processing_cls
                    processing_kwargs = brightfield_processing_kwargs

                else:
                    processing_cls = if_processing_cls
                    processing_kwargs = if_processing_kwargs

                named_processing_dict[slide_obj.name] = [processing_cls, processing_kwargs]

        return named_processing_dict

    def process_imgs(self, processor_dict):
        f"""Process images to make them look as similar as possible

        Images will also be normalized after images are processed

        Parameters
        ----------
        processor_dict : dict
            Each key should be the filename of the image, and the value either a subclassed
            preprocessing.ImageProcessor, or a list, where the 1st element is the processor,
            and the second element a dictionary of keyword arguments passed to the processor.
            If `None`, then a default processor will be used for each image based on
            the inferred modality.

        """

        pathlib.Path(self.processed_dir).mkdir(exist_ok=True, parents=True)
        if self.norm_method is not None:
            if self.norm_method == "histo_match":
                ref_histogram = np.zeros(256, dtype=np.int)
            else:
                all_v = [None]*self.size

        for i, slide_obj in enumerate(tqdm.tqdm(self.slide_dict.values())):

            levels_in_range = np.where(slide_obj.slide_dimensions_wh.max(axis=1) < self.max_processed_image_dim_px)[0]
            if len(levels_in_range) > 0:
                level = levels_in_range[0]
            else:
                level = len(slide_obj.slide_dimensions_wh) - 1

            processing_cls, processing_kwargs = processor_dict[slide_obj.name]
            processor = processing_cls(image=slide_obj.image, src_f=slide_obj.src_f, level=level, series=slide_obj.series)

            try:
                processed_img = processor.process_image(**processing_kwargs)
            except TypeError:
                # processor.process_image doesn't take kwargs
                processed_img = processor.process_image()

            processed_img = exposure.rescale_intensity(processed_img, out_range=(0, 255)).astype(np.uint8)
            scaling = np.min(self.max_processed_image_dim_px/np.array(processed_img.shape[0:2]))
            if scaling < 1:
                processed_img = warp_tools.rescale_img(processed_img, scaling)

            if self.create_masks:
                # Get masks #
                pathlib.Path(self.mask_dir).mkdir(exist_ok=True, parents=True)

                # Slice region from slide and process too
                mask = processor.create_mask()
                if not np.all(mask.shape == processed_img.shape[0:2]):
                    mask = warp_tools.resize_img(mask, processed_img.shape[0:2], interp_method="nearest")

                slide_obj.rigid_reg_mask = mask
                processed_img[mask == 0] = 0

                # Save image with mask drawn on top of it
                thumbnail_mask = self.create_thumbnail(mask)
                if slide_obj.img_type == slide_tools.IHC_NAME:
                    thumbnail_img = self.create_thumbnail(slide_obj.image)
                else:
                    thumbnail_img = self.create_thumbnail(processed_img)

                thumbnail_mask_outline = viz.draw_outline(thumbnail_img, thumbnail_mask)
                outline_f_out = os.path.join(self.mask_dir, f'{slide_obj.name}.png')
                warp_tools.save_img(outline_f_out, thumbnail_mask_outline)

            else:
                mask = np.full(processed_img.shape, 255, dtype=np.uint8)

            slide_obj.rigid_reg_mask = mask
            slide_obj.processed_img = processed_img

            processed_f_out = os.path.join(self.processed_dir, slide_obj.name + ".png")
            slide_obj.processed_img_f = processed_f_out
            slide_obj.processed_img_shape_rc = np.array(processed_img.shape[0:2])
            warp_tools.save_img(processed_f_out, processed_img)

            img_for_stats = processed_img.reshape(-1)

            if self.norm_method is not None:
                if self.norm_method == "histo_match":
                    img_hist, _ = np.histogram(img_for_stats, bins=256)
                    ref_histogram += img_hist
                else:
                    all_v[i] = img_for_stats.reshape(-1)

        if self.norm_method is not None:
            if self.norm_method == "histo_match":
                target_stats = ref_histogram
            else:
                all_v = np.hstack(all_v)
                target_stats = all_v

            self.normalize_images(target_stats)

    def denoise_images(self):
        for i, slide_obj in enumerate(tqdm.tqdm(self.slide_dict.values())):
            if slide_obj.rigid_reg_mask is None:
                is_ihc = slide_obj.img_type == slide_tools.IHC_NAME
                _, tissue_mask = preprocessing.create_tissue_mask(slide_obj.image, is_ihc)
                mask_bbox = warp_tools.xy2bbox(warp_tools.mask2xy(tissue_mask))
                c0, r0 = mask_bbox[:2]
                c1, r1 = mask_bbox[:2] + mask_bbox[2:]
                denoise_mask = np.zeros_like(tissue_mask)
                denoise_mask[r0:r1, c0:c1] = 255
            else:
                denoise_mask = slide_obj.rigid_reg_mask

            denoised = preprocessing.denoise_img(slide_obj.processed_img, mask=denoise_mask)
            warp_tools.save_img(slide_obj.processed_img_f, denoised)

    def normalize_images(self, target):
        """Normalize intensity values in images

        Parameters
        ----------
        target : ndarray
            Target statistics used to normalize images

        """
        print("\n==== Normalizing images\n")
        for i, slide_obj in enumerate(tqdm.tqdm(self.slide_dict.values())):
            vips_img = pyvips.Image.new_from_file(slide_obj.processed_img_f)
            img = warp_tools.vips2numpy(vips_img)
            if self.norm_method == "histo_match":
                self.target_processing_stats = target
                normed_img = preprocessing.match_histograms(img, self.target_processing_stats)
            elif self.norm_method == "img_stats":
                self.target_processing_stats = preprocessing.get_channel_stats(target)
                normed_img = preprocessing.norm_img_stats(img, self.target_processing_stats)

            normed_img = exposure.rescale_intensity(normed_img, out_range=(0, 255)).astype(np.uint8)
            slide_obj.processed_img = normed_img

            slide_obj.processed_img_shape_rc = np.array(normed_img.shape[0:2])
            warp_tools.save_img(slide_obj.processed_img_f, normed_img)

    def create_thumbnail(self, img, rescale_color=False):
        """Create thumbnail image to view results
        """
        scaling = np.min(self.thumbnail_size/np.array(img.shape[:2]))
        if scaling < 1:
            thumbnail = warp_tools.rescale_img(img, scaling)
        else:
            thumbnail = img

        if rescale_color is True:
            thumbnail = exposure.rescale_intensity(thumbnail, out_range=(0, 255)).astype(np.uint8)

        return thumbnail

    def draw_overlap_img(self, img_list):
        """Create image showing the overlap of registered images
        """

        composite_img = np.dstack(img_list)
        cmap = viz.jzazbz_cmap()
        channel_colors = viz.get_n_colors(cmap, composite_img.shape[2])
        overlap_img = viz.color_multichannel(composite_img, channel_colors,
                                             rescale_channels=True,
                                             normalize_by="channel",
                                             cspace="CAM16UCS")

        overlap_img = exposure.equalize_adapthist(overlap_img)
        overlap_img = exposure.rescale_intensity(overlap_img, out_range=(0, 255)).astype(np.uint8)

        return overlap_img

    def get_ref_img_mask(self, rigid_registrar):
        """Create mask that covers reference image

        Returns
        -------
        mask : ndarray
            Mask that covers reference image in registered images
        mask_bbox_xywh : tuple of int
            XYWH of mask in reference image

        """

        ref_name = self.name_dict[self.reference_img_f]
        ref_slide = rigid_registrar.img_obj_dict[ref_name]
        ref_shape_wh = ref_slide.image.shape[0:2][::-1]

        uw_mask = np.full(ref_shape_wh[::-1], 255, dtype=np.uint8)
        mask = warp_tools.warp_img(uw_mask, ref_slide.M,
                                   out_shape_rc=ref_slide.registered_shape_rc)

        reg_txy = -ref_slide.M[0:2, 2]
        mask_bbox_xywh = np.array([*reg_txy, *ref_shape_wh])

        return mask, mask_bbox_xywh

    def get_all_overlap_mask(self, rigid_registrar):
        """Create mask that covers all tissue


        Returns
        -------
        mask : ndarray
            Mask that covers reference image in registered images
        mask_bbox_xywh : tuple of int
            XYWH of mask in reference image

        """

        # ref_slide = rigid_registrar.img_obj_dict[valtils.get_name(self.reference_img_f)]
        ref_name = self.name_dict[self.reference_img_f]
        ref_slide = rigid_registrar.img_obj_dict[ref_name]
        combo_mask = np.zeros(ref_slide.registered_shape_rc, dtype=int)
        for img_obj in rigid_registrar.img_obj_list:

            img_mask = self.slide_dict[img_obj.name].rigid_reg_mask
            warped_img_mask = warp_tools.warp_img(img_mask,
                                                  M=img_obj.M,
                                                  out_shape_rc=img_obj.registered_shape_rc,
                                                  interp_method="nearest")

            combo_mask[warped_img_mask > 0] += 1

        temp_mask = 255*filters.apply_hysteresis_threshold(combo_mask, 0.5, self.size-0.5).astype(np.uint8)
        mask = 255*ndimage.binary_fill_holes(temp_mask).astype(np.uint8)
        mask = preprocessing.mask2contours(mask)

        mask_bbox_xywh = warp_tools.xy2bbox(warp_tools.mask2xy(mask))

        return mask, mask_bbox_xywh



    def get_null_overlap_mask(self, rigid_registrar):
        """Create mask that covers all of the image.
        Not really a mask


        Returns
        -------
        mask : ndarray
            Mask that covers reference image in registered images
        mask_bbox_xywh : tuple of int
            XYWH of mask in reference image

        """
        reg_shape = rigid_registrar.img_obj_list[0].registered_shape_rc
        mask = np.full(reg_shape, 255, dtype=np.uint8)
        mask_bbox_xywh = np.array([0, 0, reg_shape[1], reg_shape[0]])

        return mask, mask_bbox_xywh

    def create_crop_masks(self, rigid_registrar):
        """Create masks based on rigid registration

        """
        mask_dict = {}
        mask_dict[CROP_REF] =  self.get_ref_img_mask(rigid_registrar)
        mask_dict[CROP_OVERLAP] = self.get_all_overlap_mask(rigid_registrar)
        mask_dict[CROP_NONE] = self.get_null_overlap_mask(rigid_registrar)
        self.mask_dict = mask_dict

    def get_crop_mask(self, overlap_type):
        """Get overlap mask and bounding box

        Returns
        -------
        mask : ndarray
            Mask

        mask_xywh : tuple
            XYWH for bounding box around mask

        """
        if overlap_type is None:
            overlap_type = CROP_NONE

        return self.mask_dict[overlap_type]

    def rigid_register_partial(self, tform_dict=None):
        """Perform rigid registration using provided parameters

        Still sorts images by similarity for use with non-rigid registration.

        tform_dict : dictionary
            Dictionary with rigid registration parameters. Each key is the image's file name, and
            the values are another dictionary with transformation parameters:
                M: 3x3 inverse transformation matrix. Found by determining how to align fixed to moving.
                    If M was found by determining how to align moving to fixed, then it will need to be inverted

                transformation_src_shape_rc: shape (row, col) of image used to find the rigid transformation. If
                    not provided, then it is assumed to be the shape of the level 0 slide
                transformation_dst_shape_rc: shape of registered image. If not presesnt, but a reference was provided
                    and `transformation_src_shape_rc` was not provided, this is assumed to be the shape of the reference slide

            If None, then all rigid M will be the identity matrix
        """


        # Still need to sort images #
        rigid_registrar = serial_rigid.SerialRigidRegistrar(self.processed_dir,
                                        imgs_ordered=self.imgs_ordered,
                                        reference_img_f=self.reference_img_f,
                                        name=self.name,
                                        align_to_reference=self.align_to_reference)

        feature_detector = self.rigid_reg_kwargs[FD_KEY]
        matcher = self.rigid_reg_kwargs[MATCHER_KEY]
        similarity_metric = self.rigid_reg_kwargs[SIM_METRIC_KEY]
        transformer = self.rigid_reg_kwargs[TRANSFORMER_KEY]

        print("\n======== Detecting features\n")
        rigid_registrar.generate_img_obj_list(feature_detector)


        print("\n======== Matching images\n")
        if rigid_registrar.aleady_sorted:
            rigid_registrar.match_sorted_imgs(matcher, keep_unfiltered=False)

            for i, img_obj in enumerate(rigid_registrar.img_obj_list):
                img_obj.stack_idx = i

        else:
            rigid_registrar.match_imgs(matcher, keep_unfiltered=False)

            print("\n======== Sorting images\n")
            rigid_registrar.build_metric_matrix(metric=similarity_metric)
            rigid_registrar.sort()

        rigid_registrar.distance_metric_name = matcher.metric_name
        rigid_registrar.distance_metric_type = matcher.metric_type
        rigid_registrar.get_iter_order()
        if rigid_registrar.size > 2:
            rigid_registrar.update_match_dicts_with_neighbor_filter(transformer, matcher)

        if self.reference_img_f is not None:
            ref_name = self.name_dict[self.reference_img_f]
        else:
            ref_name = valtils.get_name(rigid_registrar.reference_img_f)
            if self.do_rigid is not False:
                msg = " ".join([f"Best to specify `{REF_IMG_KEY}` when manually providing `{TFORM_MAT_KEY}`.",
                       f"Setting this image to be {ref_name}"])

                valtils.print_warning(msg)

        # Get output shapes #
        if tform_dict is None:
            named_tform_dict = {o.name: {"M":np.eye(3)} for o in rigid_registrar.img_obj_list}
        else:
            named_tform_dict = {valtils.get_name(k):v for k, v in tform_dict.items()}

        # Get output shapes #
        rigid_ref_obj = rigid_registrar.img_obj_dict[ref_name]
        ref_slide_obj = self.get_ref_slide()
        if ref_name in named_tform_dict.keys():
            ref_tforms = named_tform_dict[ref_name]
            if TFORM_SRC_SHAPE_KEY in ref_tforms:
                ref_tform_src_shape_rc = ref_tforms[TFORM_SRC_SHAPE_KEY]
            else:
                ref_tform_src_shape_rc = ref_slide_obj.slide_dimensions_wh[0][::-1]

            if TFORM_DST_SHAPE_KEY in ref_tforms:
                temp_out_shape_rc = ref_tforms[TFORM_DST_SHAPE_KEY]
            else:
                # Assume M was found by aligning to level 0 reference
                temp_out_shape_rc = ref_slide_obj.slide_dimensions_wh[0][::-1]

            ref_to_reg_sxy = (np.array(rigid_ref_obj.image.shape)/np.array(ref_tform_src_shape_rc))[::-1]
            out_rc = np.round(temp_out_shape_rc*ref_to_reg_sxy).astype(int)

        else:
            out_rc = rigid_ref_obj.image.shape

        scaled_M_dict = {}
        for img_name, img_tforms in named_tform_dict.items():
            matching_rigid_obj = rigid_registrar.img_obj_dict[img_name]
            matching_slide_obj = self.slide_dict[img_name]

            if TFORM_SRC_SHAPE_KEY in img_tforms:
                og_src_shape_rc = img_tforms[TFORM_SRC_SHAPE_KEY]
            else:
                og_src_shape_rc = matching_slide_obj.slide_dimensions_wh[0][::-1]

            temp_M = img_tforms[TFORM_MAT_KEY]
            if temp_M.shape[0] == 2:
                temp_M = np.vstack([temp_M, [0, 0, 1]])

            if TFORM_DST_SHAPE_KEY in img_tforms:
                og_dst_shape_rc = img_tforms[TFORM_DST_SHAPE_KEY]
            else:
                og_dst_shape_rc = ref_slide_obj.slide_dimensions_wh[0][::-1]

            img_corners_xy = warp_tools.get_corners_of_image(matching_rigid_obj.image.shape)[::-1]
            warped_corners = warp_tools.warp_xy(img_corners_xy, M=temp_M,
                                    transformation_src_shape_rc=og_src_shape_rc,
                                    transformation_dst_shape_rc=og_dst_shape_rc,
                                    src_shape_rc=matching_rigid_obj.image.shape,
                                    dst_shape_rc=out_rc)
            M_tform = transform.ProjectiveTransform()
            M_tform.estimate(warped_corners, img_corners_xy)
            for_reg_M = M_tform.params
            scaled_M_dict[matching_rigid_obj.name] = for_reg_M
            matching_rigid_obj.M = for_reg_M

        # Find M if not provided
        for moving_idx, fixed_idx in tqdm.tqdm(rigid_registrar.iter_order):
            img_obj = rigid_registrar.img_obj_list[moving_idx]
            if img_obj.name in scaled_M_dict:
                continue

            prev_img_obj = rigid_registrar.img_obj_list[fixed_idx]
            img_obj.fixed_obj = prev_img_obj

            print(f"finding M for {img_obj.name}, which is being aligned to {prev_img_obj.name}")

            if fixed_idx == rigid_registrar.reference_img_idx:
                prev_M = np.eye(3)

            to_prev_match_info = img_obj.match_dict[prev_img_obj]
            src_xy = to_prev_match_info.matched_kp1_xy
            dst_xy = warp_tools.warp_xy(to_prev_match_info.matched_kp2_xy, prev_M)

            transformer.estimate(dst_xy, src_xy)
            img_obj.M = transformer.params

            prev_M = img_obj.M

        # Add registered image
        for img_obj in rigid_registrar.img_obj_list:
            img_obj.M_inv = np.linalg.inv(img_obj.M)

            img_obj.registered_img = warp_tools.warp_img(img=img_obj.image,
                                                        M=img_obj.M,
                                                        out_shape_rc=out_rc)

            img_obj.registered_shape_rc = img_obj.registered_img.shape[0:2]

        return rigid_registrar

    def rigid_register(self):
        """Rigidly register slides

        Also saves thumbnails of rigidly registered images.

        Returns
        -------
        rigid_registrar : SerialRigidRegistrar
            SerialRigidRegistrar object that performed the rigid registration.

        """
        denoise = True
        if denoise:
            self.denoise_images()

        if self.do_rigid is True:
            rigid_registrar = serial_rigid.register_images(self.processed_dir,
                                                        align_to_reference=self.align_to_reference,
                                                        **self.rigid_reg_kwargs)
        else:
            if isinstance(self.do_rigid, dict):
                # User provided transforms
                rigid_tforms = self.do_rigid
            elif self.do_rigid is False:
                # Skip rigid registration
                rigid_tforms = None

            rigid_registrar = self.rigid_register_partial(tform_dict=rigid_tforms)

        self.end_rigid_time = time()
        self.rigid_registrar = rigid_registrar
        if rigid_registrar is False:
            msg = "Rigid registration failed"
            valtils.print_warning(msg)

            return False

        # Draw and save overlap image #
        self.aligned_img_shape_rc = rigid_registrar.img_obj_list[0].registered_shape_rc
        self.reference_img_idx = rigid_registrar.reference_img_idx

        ref_slide = self.slide_dict[valtils.get_name(rigid_registrar.reference_img_f)]
        self.reference_img_f = ref_slide.src_f

        self.create_crop_masks(rigid_registrar)
        overlap_mask, overlap_mask_bbox_xywh = self.get_crop_mask(self.crop)

        overlap_mask_bbox_xywh = overlap_mask_bbox_xywh.astype(int)

        # Create original overlap image #
        self.original_overlap_img = self.create_original_composite_img(rigid_registrar)

        pathlib.Path(self.overlap_dir).mkdir(exist_ok=True, parents=True)
        original_overlap_img_fout = os.path.join(self.overlap_dir, self.name + "_original_overlap.png")
        warp_tools.save_img(original_overlap_img_fout,  self.original_overlap_img, thumbnail_size=self.thumbnail_size)

        pathlib.Path(self.reg_dst_dir).mkdir(exist_ok=  True, parents=  True)
        # Update attributes in slide_obj #
        n_digits = len(str(rigid_registrar.size))
        for slide_reg_obj in rigid_registrar.img_obj_list:
            slide_obj = self.slide_dict[slide_reg_obj.name]
            slide_obj.M = slide_reg_obj.M
            slide_obj.stack_idx = slide_reg_obj.stack_idx
            slide_obj.reg_img_shape_rc = slide_reg_obj.registered_img.shape
            slide_obj.rigid_reg_img_f = os.path.join(self.reg_dst_dir,
                                                     str.zfill(str(slide_obj.stack_idx), n_digits) + "_" + slide_obj.name + ".png")
            if slide_obj.image.ndim > 2:
                # Won't know if single channel image is processed RGB (bight bg) or IF channel (dark bg)
                slide_obj.get_bg_color_px_pos()

            if slide_reg_obj.stack_idx == self.reference_img_idx:
                continue

            fixed_slide = self.slide_dict[slide_reg_obj.fixed_obj.name]
            slide_obj.fixed_slide = fixed_slide

            match_dict = slide_reg_obj.match_dict[slide_reg_obj.fixed_obj]
            slide_obj.xy_matched_to_prev = match_dict.matched_kp1_xy
            slide_obj.xy_in_prev = match_dict.matched_kp2_xy

            # Get points in overlap box #
            prev_kp_warped_for_bbox_test = warp_tools.warp_xy(slide_obj.xy_in_prev, M=slide_obj.M)
            _, prev_kp_in_bbox_idx = \
                warp_tools.get_pts_in_bbox(prev_kp_warped_for_bbox_test, overlap_mask_bbox_xywh)

            current_kp_warped_for_bbox_test = \
                warp_tools.warp_xy(slide_obj.xy_matched_to_prev, M=slide_obj.M)

            _, current_kp_in_bbox_idx = \
                warp_tools.get_pts_in_bbox(current_kp_warped_for_bbox_test, overlap_mask_bbox_xywh)

            matched_kp_in_bbox = np.intersect1d(prev_kp_in_bbox_idx, current_kp_in_bbox_idx)
            slide_obj.xy_matched_to_prev_in_bbox =  slide_obj.xy_matched_to_prev[matched_kp_in_bbox]
            slide_obj.xy_in_prev_in_bbox = slide_obj.xy_in_prev[matched_kp_in_bbox]


        if denoise:
            # Processed image may have been denoised for rigid registration. Replace with unblurred image
            for img_obj in rigid_registrar.img_obj_list:
                matching_slide = self.slide_dict[img_obj.name]
                reg_img = matching_slide.warp_img(matching_slide.processed_img, non_rigid=False, crop=False)
                img_obj.registered_img = reg_img
                img_obj.image = matching_slide.processed_img

        rigid_img_list = [img_obj.registered_img for img_obj in rigid_registrar.img_obj_list]
        self.rigid_overlap_img = self.draw_overlap_img(rigid_img_list)
        self.rigid_overlap_img = warp_tools.crop_img(self.rigid_overlap_img, overlap_mask_bbox_xywh)

        rigid_overlap_img_fout = os.path.join(self.overlap_dir, self.name + "_rigid_overlap.png")
        warp_tools.save_img(rigid_overlap_img_fout, self.rigid_overlap_img, thumbnail_size=self.thumbnail_size)

        # Overwrite black and white processed images #
        for slide_name, slide_obj in self.slide_dict.items():
            slide_reg_obj = rigid_registrar.img_obj_dict[slide_name]
            if not slide_obj.is_rgb:
                img_to_warp = slide_reg_obj.image
            else:
                img_to_warp = slide_obj.image

            warped_img = slide_obj.warp_img(img_to_warp, non_rigid=False, crop=self.crop)
            warp_tools.save_img(slide_obj.rigid_reg_img_f, warped_img.astype(np.uint8), thumbnail_size=self.thumbnail_size)

            # Replace processed image with a thumbnail #
            warp_tools.save_img(slide_obj.processed_img_f, slide_reg_obj.image, thumbnail_size=self.thumbnail_size)

        return rigid_registrar

    def create_non_rigid_reg_mask(self):
        """
        Get mask for non-rigid registration
        """
        any_rigid_reg_masks = np.any([slide_obj.rigid_reg_mask is not None for slide_obj in self.slide_dict.values()])
        if any_rigid_reg_masks:
            non_rigid_mask = self._create_non_rigid_reg_mask_from_rigid_masks()
        else:
            non_rigid_mask = self._create_non_rigid_reg_mask_from_bbox()

        for slide_obj in self.slide_dict.values():
            slide_obj.non_rigid_reg_mask = non_rigid_mask

        # Save thumbnail of mask
        ref_slide = self.get_ref_slide()
        if ref_slide.img_type == slide_tools.IHC_NAME:
            warped_ref_img = ref_slide.warp_img(non_rigid=False, crop=CROP_REF)
        else:
            warped_ref_img = ref_slide.warp_img(ref_slide.processed_img, non_rigid=False, crop=CROP_REF)

        pathlib.Path(self.mask_dir).mkdir(exist_ok=True, parents=True)
        thumbnail_img = self.create_thumbnail(warped_ref_img)

        draw_mask = warp_tools.resize_img(non_rigid_mask, ref_slide.reg_img_shape_rc, interp_method="nearest")
        _, overlap_mask_bbox_xywh = self.get_crop_mask(CROP_REF)
        draw_mask = warp_tools.crop_img(draw_mask, overlap_mask_bbox_xywh.astype(int))
        thumbnail_mask = self.create_thumbnail(draw_mask)

        thumbnail_mask_outline = viz.draw_outline(thumbnail_img, thumbnail_mask)
        outline_f_out = os.path.join(self.mask_dir, f'{self.name}_non_rigid_mask.png')
        warp_tools.save_img(outline_f_out, thumbnail_mask_outline)

    def _create_non_rigid_reg_mask_from_bbox(self):
        """Mask will be bounding box of image overlaps

        """
        ref_slide = self.get_ref_slide()
        combo_mask = np.zeros(ref_slide.reg_img_shape_rc, dtype=int)
        for slide_obj in self.slide_dict.values():
            img_bbox = np.full(slide_obj.processed_img_shape_rc, 255, dtype=np.uint8)
            rigid_mask = slide_obj.warp_img(img_bbox, non_rigid=False, crop=False, interp_method="nearest")
            combo_mask[rigid_mask > 0] += 1

        overlap_mask = (combo_mask == self.size).astype(np.uint8)
        overlap_bbox = warp_tools.xy2bbox(warp_tools.mask2xy(overlap_mask))
        c0, r0 = overlap_bbox[:2]
        c1, r1 = overlap_bbox[:2] + overlap_bbox[2:]

        non_rigid_mask = np.zeros_like(overlap_mask)
        non_rigid_mask[r0:r1, c0:c1] = 255

        return non_rigid_mask


    def _create_non_rigid_reg_mask_from_rigid_masks(self):
        """
        Get mask that will cover all tissue. Use hysteresis thresholding to ignore
        masked regions found in only 1 image.

        """

        combo_mask = np.zeros(self.aligned_img_shape_rc, dtype=int)
        for i, slide_obj in enumerate(self.slide_dict.values()):
            rigid_mask = slide_obj.warp_img(slide_obj.rigid_reg_mask, non_rigid=False, crop=False, interp_method="nearest")
            combo_mask[rigid_mask > 0] += 1

        temp_non_rigid_mask = 255*filters.apply_hysteresis_threshold(combo_mask, 0.5, self.size-0.5).astype(np.uint8)

        # Draw convex hull around each region
        non_rigid_mask = 255*ndimage.binary_fill_holes(temp_non_rigid_mask).astype(np.uint8)
        non_rigid_mask = preprocessing.mask2contours(non_rigid_mask)

        return non_rigid_mask

    def pad_displacement(self, dxdy, out_shape_rc, bbox_xywh):

        is_array = not isinstance(dxdy, pyvips.Image)
        if is_array:
            vips_dxdy = warp_tools.numpy2vips(np.dstack(dxdy))
        else:
            vips_dxdy = dxdy

        full_dxdy = pyvips.Image.black(out_shape_rc[1], out_shape_rc[0], bands=2).cast("float")
        full_dxdy = full_dxdy.insert(vips_dxdy, *bbox_xywh[0:2])

        if is_array:
            full_dxdy = warp_tools.vips2numpy(full_dxdy)
            full_dxdy = np.array([full_dxdy[..., 0], full_dxdy[..., 1]])

        return full_dxdy

    def get_nr_tiling_params(self, non_rigid_registrar_cls,
                             processor_dict,
                             img_specific_args,
                             tile_wh):
        """Get extra parameters need for tiled non-rigid registration

        processor_dict : dict
            Each key should be the filename of the image, and the value either a subclassed
            preprocessing.ImageProcessor, or a list, where the 1st element is the processor,
            and the second element a dictionary of keyword arguments passed to the processor.
            If `None`, then a default processor will be used for each image based on
            the inferred modality.
        """
        if img_specific_args is None:
            img_specific_args = {}

        for slide_obj in self.slide_dict.values():

            processing_cls, processing_kwargs = processor_dict[slide_obj.name]
            # Add registration parameters
            tiled_non_rigid_reg_params = {}
            tiled_non_rigid_reg_params[non_rigid_registrars.NR_CLS_KEY] = non_rigid_registrar_cls
            tiled_non_rigid_reg_params[non_rigid_registrars.NR_STATS_KEY] = self.target_processing_stats
            tiled_non_rigid_reg_params[non_rigid_registrars.NR_TILE_WH_KEY] = tile_wh

            tiled_non_rigid_reg_params[non_rigid_registrars.NR_PROCESSING_CLASS_KEY] = processing_cls
            tiled_non_rigid_reg_params[non_rigid_registrars.NR_PROCESSING_KW_KEY] = processing_kwargs

            img_specific_args[slide_obj.src_f] = tiled_non_rigid_reg_params

        non_rigid_registrar_cls = non_rigid_registrars.NonRigidTileRegistrar

        return non_rigid_registrar_cls, img_specific_args

    def prep_images_for_large_non_rigid_registration(self, max_img_dim,
                                                     processor_dict,
                                                     updating_non_rigid=False,
                                                     mask=None):

        """Scale and process images for non-rigid registration using larger images

        Parameters
        ----------
        max_img_dim : int, optional
            Maximum size of image to be used for non-rigid registration. If None, the whole image
            will be used  for non-rigid registration

        processor_dict : dict
            Each key should be the filename of the image, and the value either a subclassed
            preprocessing.ImageProcessor, or a list, where the 1st element is the processor,
            and the second element a dictionary of keyword arguments passed to the processor.
            If `None`, then a default processor will be used for each image based on
            the inferred modality.

        updating_non_rigid : bool, optional
            If `True`, the slide's current non-rigid registration will be applied
            The new displacements found using these larger images can therefore be used
            to update existing dxdy. If `False`, only the rigid transform will be applied,
            so this will be the first non-rigid transformation.

        mask : ndarray, optional
            Binary image indicating where to perform the non-rigid registration. Should be
            based off an already registered image.

        Returns
        -------
        img_dict : dictionary
            Dictionary that can be passed to a non-rigid registrar

        max_img_dim : int
            Maximum size of image to do non-rigid registration on. May be different
            if the requested size was too big

        scaled_non_rigid_mask : ndarray
            Scaled mask to use for non-rigid registration

        full_out_shape : ndarray of int
            Shape (row, col) of the warped images, without cropping

        mask_bbox_xywh : list
            Bounding box of `mask`. If `mask` is None, then so will `mask_bbox_xywh`

        """

        warp_full_img = max_img_dim is None
        if not warp_full_img:
            all_max_dims = [np.any(np.max(slide_obj.slide_dimensions_wh, axis=1) >= max_img_dim) for slide_obj in self.slide_dict.values()]
            if not np.all(all_max_dims):
                img_maxes = [np.max(slide_obj.slide_dimensions_wh, axis=1)[0] for slide_obj in self.slide_dict.values()]
                smallest_img_max = np.min(img_maxes)
                msg = (f"Requested size of images for non-rigid registration was {max_img_dim}. "
                    f"However, not all images are this large. Setting `max_non_rigid_registration_dim_px` to "
                    f"{smallest_img_max}, which is the largest dimension of the smallest image")
                valtils.print_warning(msg)
                max_img_dim = smallest_img_max

        ref_slide = self.get_ref_slide()

        max_s = np.min(ref_slide.slide_dimensions_wh[0]/np.array(ref_slide.processed_img_shape_rc[::-1]))
        if mask is None:
            if warp_full_img:
                s = max_s
            else:
                s = np.min(max_img_dim/np.array(ref_slide.processed_img_shape_rc))
        else:
            # Determine how big image would have to be to get mask with maxmimum dimension = max_img_dim
            if isinstance(mask, pyvips.Image):
                mask_shape_rc = np.array((mask.height, mask.width))
            else:
                mask_shape_rc = np.array(mask.shape[0:2])

            to_reg_mask_sxy = (mask_shape_rc/np.array(ref_slide.reg_img_shape_rc))[::-1]
            if not np.all(to_reg_mask_sxy == 1):
                # Resize just in case it's huge. Only need bounding box
                reg_size_mask = warp_tools.resize_img(mask, ref_slide.reg_img_shape_rc, interp_method="nearest")
            else:
                reg_size_mask = mask
            reg_size_mask_xy = warp_tools.mask2xy(reg_size_mask)
            to_reg_mask_bbox_xywh = list(warp_tools.xy2bbox(reg_size_mask_xy))
            to_reg_mask_wh = np.round(to_reg_mask_bbox_xywh[2:]).astype(int)
            if warp_full_img:
                s = max_s
            else:
                s = np.min(max_img_dim/np.array(to_reg_mask_wh))

        if s < max_s:
            full_out_shape = self.get_aligned_slide_shape(s)
        else:
            full_out_shape = self.get_aligned_slide_shape(0)

        if mask is None:
            out_shape = full_out_shape
            mask_bbox_xywh = None
        else:
            # If masking, the area will be smaller. Get bounding box
            mask_sxy = (full_out_shape/mask_shape_rc)[::-1]
            mask_bbox_xywh = list(warp_tools.xy2bbox(mask_sxy*reg_size_mask_xy))
            mask_bbox_xywh[2:] = np.round(mask_bbox_xywh[2:]).astype(int)
            out_shape = mask_bbox_xywh[2:][::-1]

            if not isinstance(mask, pyvips.Image):
                vips_micro_reg_mask = warp_tools.numpy2vips(mask)
            else:
                vips_micro_reg_mask = mask
            vips_micro_reg_mask = warp_tools.resize_img(vips_micro_reg_mask, full_out_shape, interp_method="nearest")
            vips_micro_reg_mask = warp_tools.crop_img(img=vips_micro_reg_mask, xywh=mask_bbox_xywh)

        if ref_slide.reader.metadata.bf_datatype is not None:
            np_dtype = slide_tools.BF_FORMAT_NUMPY_DTYPE[ref_slide.reader.metadata.bf_datatype]
        else:
            # Assuming images not read by bio-formats are RGB read using from openslide or png, jpeg, etc...
            np_dtype = "uint8"

        displacement_gb = self.size*warp_tools.calc_memory_size_gb(full_out_shape, 2, "float32")
        processed_img_gb = self.size*warp_tools.calc_memory_size_gb(out_shape, 1, "uint8")
        img_gb = self.size*warp_tools.calc_memory_size_gb(out_shape, ref_slide.reader.metadata.n_channels, np_dtype)

        # Size of full displacement fields, all larger processed images, and an image that will be processed
        estimated_gb = img_gb + displacement_gb + processed_img_gb
        use_tiler = False
        # use_tiler = True
        # print("TURN OFF forcing to use tiler. ~ L3234")
        if estimated_gb > TILER_THRESH_GB:
            # Avoid having huge displacement fields saved in registrar. Would make it difficult to open
            use_tiler = True

        scaled_warped_img_list = [None] * self.size
        scaled_mask_list = [None] * self.size
        img_names_list = [None] * self.size
        img_f_list = [None] * self.size

        print("\n======== Preparing images for non-rigid registration\n")
        for slide_obj in tqdm.tqdm(self.slide_dict.values()):
            # Get image to warp. Likely a larger image scaled down to specified shape #
            src_img_shape_rc, src_M = warp_tools.get_src_img_shape_and_M(transformation_src_shape_rc=slide_obj.processed_img_shape_rc,
                                                                            transformation_dst_shape_rc=slide_obj.reg_img_shape_rc,
                                                                            dst_shape_rc=full_out_shape,
                                                                            M=slide_obj.M)

            if max_img_dim is not None:
                # if mask is not None:
                closest_img_levels = np.where(np.max(slide_obj.slide_dimensions_wh, axis=1) < np.max(src_img_shape_rc))[0]
                if len(closest_img_levels) > 0:
                    closest_img_level = closest_img_levels[0] - 1
                else:
                    closest_img_level = len(slide_obj.slide_dimensions_wh) - 1
            else:
                closest_img_level = 0

            vips_level_img = slide_obj.slide2vips(closest_img_level)
            img_to_warp = warp_tools.resize_img(vips_level_img, src_img_shape_rc)

            if updating_non_rigid:
                dxdy = slide_obj.bk_dxdy
            else:
                dxdy = None

            # Get mask covering tissue
            temp_slide_mask = slide_obj.warp_img(slide_obj.rigid_reg_mask, non_rigid=dxdy is not None, crop=False, interp_method="nearest")
            temp_slide_mask = warp_tools.numpy2vips(temp_slide_mask)
            slide_mask = warp_tools.resize_img(temp_slide_mask, full_out_shape, interp_method="nearest")
            if mask_bbox_xywh is not None:
                slide_mask = warp_tools.crop_img(slide_mask, mask_bbox_xywh)

            # Get mask that covers image
            temp_processing_mask = pyvips.Image.black(img_to_warp.width, img_to_warp.height).invert()
            processing_mask = warp_tools.warp_img(img=temp_processing_mask, M=slide_obj.M,
                bk_dxdy=dxdy,
                transformation_src_shape_rc=slide_obj.processed_img_shape_rc,
                transformation_dst_shape_rc=slide_obj.reg_img_shape_rc,
                out_shape_rc=full_out_shape,
                bbox_xywh=mask_bbox_xywh,
                interp_method="nearest")

            if not use_tiler:
                # Process image using same method for rigid registration #
                unprocessed_warped_img = warp_tools.warp_img(img=img_to_warp, M=slide_obj.M,
                    bk_dxdy=dxdy,
                    transformation_src_shape_rc=slide_obj.processed_img_shape_rc,
                    transformation_dst_shape_rc=slide_obj.reg_img_shape_rc,
                    out_shape_rc=full_out_shape,
                    bbox_xywh=mask_bbox_xywh,
                    bg_color=slide_obj.bg_color)

                unprocessed_warped_img = warp_tools.vips2numpy(unprocessed_warped_img)

                # temp_processing_mask = pyvips.Image.black(img_to_warp.width, img_to_warp.height).invert()
                # processing_mask = warp_tools.warp_img(img=temp_processing_mask, M=slide_obj.M,
                #     bk_dxdy=dxdy,
                #     transformation_src_shape_rc=slide_obj.processed_img_shape_rc,
                #     transformation_dst_shape_rc=slide_obj.reg_img_shape_rc,
                #     out_shape_rc=full_out_shape,
                #     bbox_xywh=mask_bbox_xywh,
                #     interp_method="nearest")

                processing_cls, processing_kwargs = processor_dict[slide_obj.name]
                processor = processing_cls(image=unprocessed_warped_img, src_f=slide_obj.src_f, level=closest_img_level, series=slide_obj.series)

                try:
                    processed_img = processor.process_image(**processing_kwargs)
                except TypeError:
                    # processor.process_image doesn't take kwargs
                    processed_img = processor.process_image()
                processed_img = exposure.rescale_intensity(processed_img, out_range=(0, 255)).astype(np.uint8)

                np_mask = warp_tools.vips2numpy(slide_mask)
                processed_img[np_mask == 0] = 0

                # Normalize images using stats collected for rigid registration #
<<<<<<< HEAD
                warped_img = preprocessing.norm_img_stats(img=processed_img, target_stats=self.target_processing_stats, mask=np_mask)
                warped_img = exposure.rescale_intensity(warped_img, out_range=(0, 255)).astype(np.uint8)
=======
                if hasattr(self, "target_processing_stats"):
                    processed_img = preprocessing.norm_img_stats(processed_img, self.target_processing_stats, mask=slide_mask)
                
                warped_img = exposure.rescale_intensity(processed_img, out_range=(0, 255)).astype(np.uint8)
>>>>>>> 74f1a73f

            else:
                if not warp_full_img:
                    warped_img = warp_tools.warp_img(img=img_to_warp, M=slide_obj.M,
                                bk_dxdy=dxdy,
                                transformation_src_shape_rc=slide_obj.processed_img_shape_rc,
                                transformation_dst_shape_rc=slide_obj.reg_img_shape_rc,
                                out_shape_rc=full_out_shape,
                                bbox_xywh=mask_bbox_xywh)
                else:
                    warped_img = slide_obj.warp_slide(0, non_rigid=updating_non_rigid, crop=mask_bbox_xywh)

            # Get mask #
            if mask is not None:
                slide_mask = (vips_micro_reg_mask==0).ifthenelse(0, slide_mask)

            # Update lists
            img_f_list[slide_obj.stack_idx] = slide_obj.src_f
            img_names_list[slide_obj.stack_idx] = slide_obj.name
            scaled_warped_img_list[slide_obj.stack_idx] = warped_img
            scaled_mask_list[slide_obj.stack_idx] = processing_mask
            # scaled_mask_list[slide_obj.stack_idx] = slide_mask


        img_dict = {serial_non_rigid.IMG_LIST_KEY: scaled_warped_img_list,
                    serial_non_rigid.IMG_F_LIST_KEY: img_f_list,
                    serial_non_rigid.MASK_LIST_KEY: scaled_mask_list,
                    serial_non_rigid.IMG_NAME_KEY: img_names_list
                    }

        if ref_slide.non_rigid_reg_mask is not None:
            vips_nr_mask = warp_tools.numpy2vips(ref_slide.non_rigid_reg_mask)
            scaled_non_rigid_mask = warp_tools.resize_img(vips_nr_mask, full_out_shape, interp_method="nearest")
            if mask is not None:
                scaled_non_rigid_mask = scaled_non_rigid_mask.extract_area(*mask_bbox_xywh)
                scaled_non_rigid_mask = (vips_micro_reg_mask == 0).ifthenelse(0, scaled_non_rigid_mask)
            if not use_tiler:
                scaled_non_rigid_mask = warp_tools.vips2numpy(scaled_non_rigid_mask)
        else:
            scaled_non_rigid_mask = None

        if mask is not None:
            final_max_img_dim = np.max(mask_bbox_xywh[2:])
        else:
            final_max_img_dim = max_img_dim

        return img_dict, final_max_img_dim, scaled_non_rigid_mask, full_out_shape, mask_bbox_xywh, use_tiler


    # def prep_images_for_large_non_rigid_registration(self, max_img_dim,
    #                                                     brightfield_processing_cls,
    #                                                     brightfield_processing_kwargs,
    #                                                     if_processing_cls,
    #                                                     if_processing_kwargs,
    #                                                     updating_non_rigid=False,
    #                                                     mask=None):
    #     """Scale and process images for non-rigid registration using larger images

    #     Parameters
    #     ----------
    #     max_img_dim : int, optional
    #         Maximum size of image to be used for non-rigid registration. If None, the whole image
    #         will be used  for non-rigid registration

    #     brightfield_processing_fxn : callable
    #         Function to pre-process brightfield images to make them look as similar as possible.
    #         Should return a single channel uint8 image.

    #     brightfield_processing_kwargs : dict
    #         Dictionary of keyward arguments to be passed to `ihc_processing_fxn`

    #     if_processing_fxn : callable
    #         Function to pre-process immunofluorescent images to make them look as similar as possible.
    #         Should return a single channel uint8 image.

    #     if_processing_kwargs : dict
    #         Dictionary of keyward arguments to be passed to `if_processing_fxn`

    #     updating_non_rigid : bool, optional
    #         If `True`, the slide's current non-rigid registration will be applied
    #         The new displacements found using these larger images can therefore be used
    #         to update existing dxdy. If `False`, only the rigid transform will be applied,
    #         so this will be the first non-rigid transformation.

    #     mask : ndarray, optional
    #         Binary image indicating where to perform the non-rigid registration. Should be
    #         based off an already registered image.

    #     Returns
    #     -------
    #     img_dict : dictionary
    #         Dictionary that can be passed to a non-rigid registrar

    #     max_img_dim : int
    #         Maximum size of image to do non-rigid registration on. May be different
    #         if the requested size was too big

    #     scaled_non_rigid_mask : ndarray
    #         Scaled mask to use for non-rigid registration

    #     full_out_shape : ndarray of int
    #         Shape (row, col) of the warped images, without cropping

    #     mask_bbox_xywh : list
    #         Bounding box of `mask`. If `mask` is None, then so will `mask_bbox_xywh`

    #     """

    #     warp_full_img = max_img_dim is None
    #     if not warp_full_img:
    #         all_max_dims = [np.any(np.max(slide_obj.slide_dimensions_wh, axis=1) >= max_img_dim) for slide_obj in self.slide_dict.values()]
    #         if not np.all(all_max_dims):
    #             img_maxes = [np.max(slide_obj.slide_dimensions_wh, axis=1)[0] for slide_obj in self.slide_dict.values()]
    #             smallest_img_max = np.min(img_maxes)
    #             msg = (f"Requested size of images for non-rigid registration was {max_img_dim}. "
    #                 f"However, not all images are this large. Setting `max_non_rigid_registration_dim_px` to "
    #                 f"{smallest_img_max}, which is the largest dimension of the smallest image")
    #             valtils.print_warning(msg)
    #             max_img_dim = smallest_img_max

    #     ref_slide = self.get_ref_slide()

    #     max_s = np.min(ref_slide.slide_dimensions_wh[0]/np.array(ref_slide.processed_img_shape_rc[::-1]))
    #     if mask is None:
    #         if warp_full_img:
    #             s = max_s
    #         else:
    #             s = np.min(max_img_dim/np.array(ref_slide.processed_img_shape_rc))
    #     else:
    #         # Determine how big image would have to be to get mask with maxmimum dimension = max_img_dim
    #         if isinstance(mask, pyvips.Image):
    #             mask_shape_rc = np.array((mask.height, mask.width))
    #         else:
    #             mask_shape_rc = np.array(mask.shape[0:2])

    #         to_reg_mask_sxy = (mask_shape_rc/np.array(ref_slide.reg_img_shape_rc))[::-1]
    #         if not np.all(to_reg_mask_sxy == 1):
    #             # Resize just in case it's huge. Only need bounding box
    #             reg_size_mask = warp_tools.resize_img(mask, ref_slide.reg_img_shape_rc, interp_method="nearest")
    #         else:
    #             reg_size_mask = mask
    #         reg_size_mask_xy = warp_tools.mask2xy(reg_size_mask)
    #         to_reg_mask_bbox_xywh = list(warp_tools.xy2bbox(reg_size_mask_xy))
    #         to_reg_mask_wh = np.round(to_reg_mask_bbox_xywh[2:]).astype(int)
    #         if warp_full_img:
    #             s = max_s
    #         else:
    #             s = np.min(max_img_dim/np.array(to_reg_mask_wh))

    #     if s < max_s:
    #         full_out_shape = self.get_aligned_slide_shape(s)
    #     else:
    #         full_out_shape = self.get_aligned_slide_shape(0)

    #     if mask is None:
    #         out_shape = full_out_shape
    #         mask_bbox_xywh = None
    #     else:
    #         # If masking, the area will be smaller. Get bounding box
    #         mask_sxy = (full_out_shape/mask_shape_rc)[::-1]
    #         mask_bbox_xywh = list(warp_tools.xy2bbox(mask_sxy*reg_size_mask_xy))
    #         mask_bbox_xywh[2:] = np.round(mask_bbox_xywh[2:]).astype(int)
    #         out_shape = mask_bbox_xywh[2:][::-1]

    #         if not isinstance(mask, pyvips.Image):
    #             vips_micro_reg_mask = warp_tools.numpy2vips(mask)
    #         else:
    #             vips_micro_reg_mask = mask
    #         vips_micro_reg_mask = warp_tools.resize_img(vips_micro_reg_mask, full_out_shape, interp_method="nearest")
    #         vips_micro_reg_mask = warp_tools.crop_img(img=vips_micro_reg_mask, xywh=mask_bbox_xywh)

    #     if ref_slide.reader.metadata.bf_datatype is not None:
    #         np_dtype = slide_tools.BF_FORMAT_NUMPY_DTYPE[ref_slide.reader.metadata.bf_datatype]
    #     else:
    #         # Assuming images not read by bio-formats are RGB read using from openslide or png, jpeg, etc...
    #         np_dtype = "uint8"

    #     displacement_gb = self.size*warp_tools.calc_memory_size_gb(full_out_shape, 2, "float32")
    #     processed_img_gb = self.size*warp_tools.calc_memory_size_gb(out_shape, 1, "uint8")
    #     img_gb = self.size*warp_tools.calc_memory_size_gb(out_shape, ref_slide.reader.metadata.n_channels, np_dtype)

    #     # Size of full displacement fields, all larger processed images, and an image that will be processed
    #     estimated_gb = img_gb + displacement_gb + processed_img_gb
    #     # use_tiler = False
    #     use_tiler = True
    #     print("TURN OFF forcing to use tiler")
    #     if estimated_gb > TILER_THRESH_GB:
    #         # Avoid having huge displacement fields saved in registrar. Would make it difficult to open
    #         use_tiler = True

    #     scaled_warped_img_list = [None] * self.size
    #     scaled_mask_list = [None] * self.size
    #     img_names_list = [None] * self.size
    #     img_f_list = [None] * self.size

    #     print("\n======== Preparing images for non-rigid registration\n")
    #     for slide_obj in tqdm.tqdm(self.slide_dict.values()):
    #         # continue
    #         # Get image to warp. Likely a larger image scaled down to specified shape #
    #         src_img_shape_rc, src_M = warp_tools.get_src_img_shape_and_M(transformation_src_shape_rc=slide_obj.processed_img_shape_rc,
    #                                                                         transformation_dst_shape_rc=slide_obj.reg_img_shape_rc,
    #                                                                         dst_shape_rc=full_out_shape,
    #                                                                         M=slide_obj.M)

    #         if max_img_dim is not None:
    #             if mask is not None:
    #                 closest_img_levels = np.where(np.max(slide_obj.slide_dimensions_wh, axis=1) < np.max(src_img_shape_rc))[0]
    #                 if len(closest_img_levels) > 0:
    #                     closest_img_level = closest_img_levels[0] - 1
    #                 else:
    #                     closest_img_level = len(slide_obj.slide_dimensions_wh) - 1
    #         else:
    #             closest_img_level = 0

    #         vips_level_img = slide_obj.slide2vips(closest_img_level)
    #         img_to_warp = warp_tools.resize_img(vips_level_img, src_img_shape_rc)

    #         if updating_non_rigid:
    #             dxdy = slide_obj.bk_dxdy
    #         else:
    #             dxdy = None

    #         # Get mask covering tissue
    #         temp_slide_mask = slide_obj.warp_img(slide_obj.rigid_reg_mask, non_rigid=dxdy is not None, crop=False, interp_method="nearest")
    #         temp_slide_mask = warp_tools.numpy2vips(temp_slide_mask)
    #         slide_mask = warp_tools.resize_img(temp_slide_mask, full_out_shape, interp_method="nearest")
    #         if mask_bbox_xywh is not None:
    #             slide_mask = warp_tools.crop_img(slide_mask, mask_bbox_xywh)

    #         # Get mask that covers image
    #         temp_processing_mask = pyvips.Image.black(img_to_warp.width, img_to_warp.height).invert()
    #         processing_mask = warp_tools.warp_img(img=temp_processing_mask, M=slide_obj.M,
    #             bk_dxdy=dxdy,
    #             transformation_src_shape_rc=slide_obj.processed_img_shape_rc,
    #             transformation_dst_shape_rc=slide_obj.reg_img_shape_rc,
    #             out_shape_rc=full_out_shape,
    #             bbox_xywh=mask_bbox_xywh,
    #             interp_method="nearest")

    #         if not use_tiler:
    #             # Process image using same method for rigid registration #
    #             unprocessed_warped_img = warp_tools.warp_img(img=img_to_warp, M=slide_obj.M,
    #                 bk_dxdy=dxdy,
    #                 transformation_src_shape_rc=slide_obj.processed_img_shape_rc,
    #                 transformation_dst_shape_rc=slide_obj.reg_img_shape_rc,
    #                 out_shape_rc=full_out_shape,
    #                 bbox_xywh=mask_bbox_xywh,
    #                 bg_color=slide_obj.bg_color)

    #             unprocessed_warped_img = warp_tools.vips2numpy(unprocessed_warped_img)

    #             # temp_processing_mask = pyvips.Image.black(img_to_warp.width, img_to_warp.height).invert()
    #             # processing_mask = warp_tools.warp_img(img=temp_processing_mask, M=slide_obj.M,
    #             #     bk_dxdy=dxdy,
    #             #     transformation_src_shape_rc=slide_obj.processed_img_shape_rc,
    #             #     transformation_dst_shape_rc=slide_obj.reg_img_shape_rc,
    #             #     out_shape_rc=full_out_shape,
    #             #     bbox_xywh=mask_bbox_xywh,
    #             #     interp_method="nearest")

    #             if slide_obj.img_type == slide_tools.IHC_NAME:
    #                 processing_cls = brightfield_processing_cls
    #                 processing_kwargs = brightfield_processing_kwargs
    #             else:
    #                 processing_cls = if_processing_cls
    #                 processing_kwargs = if_processing_kwargs

    #             processor = processing_cls(image=unprocessed_warped_img, src_f=slide_obj.src_f, level=closest_img_level, series=slide_obj.series)

    #             try:
    #                 processed_img = processor.process_image(**processing_kwargs)
    #             except TypeError:
    #                 # processor.process_image doesn't take kwargs
    #                 processed_img = processor.process_image()
    #             processed_img = exposure.rescale_intensity(processed_img, out_range=(0, 255)).astype(np.uint8)

    #             np_mask = warp_tools.vips2numpy(slide_mask)
    #             processed_img[np_mask==0] = 0

    #             # Normalize images using stats collected for rigid registration #
    #             warped_img = preprocessing.norm_img_stats(img=processed_img, target_stats=self.target_processing_stats, mask=np_mask)
    #             warped_img = exposure.rescale_intensity(warped_img, out_range=(0, 255)).astype(np.uint8)

    #         else:
    #             if not warp_full_img:
    #                 warped_img = warp_tools.warp_img(img=img_to_warp, M=slide_obj.M,
    #                             bk_dxdy=dxdy,
    #                             transformation_src_shape_rc=slide_obj.processed_img_shape_rc,
    #                             transformation_dst_shape_rc=slide_obj.reg_img_shape_rc,
    #                             out_shape_rc=full_out_shape,
    #                             bbox_xywh=mask_bbox_xywh)
    #             else:
    #                 warped_img = slide_obj.warp_slide(0, non_rigid=updating_non_rigid, crop=mask_bbox_xywh)

    #         # Get mask #
    #         if mask is not None:
    #             slide_mask = (vips_micro_reg_mask==0).ifthenelse(0, slide_mask)

    #         # Update lists
    #         img_f_list[slide_obj.stack_idx] = slide_obj.src_f
    #         img_names_list[slide_obj.stack_idx] = slide_obj.name
    #         scaled_warped_img_list[slide_obj.stack_idx] = warped_img
    #         scaled_mask_list[slide_obj.stack_idx] = processing_mask
    #         # scaled_mask_list[slide_obj.stack_idx] = slide_mask


    #     img_dict = {serial_non_rigid.IMG_LIST_KEY: scaled_warped_img_list,
    #                 serial_non_rigid.IMG_F_LIST_KEY: img_f_list,
    #                 serial_non_rigid.MASK_LIST_KEY: scaled_mask_list,
    #                 serial_non_rigid.IMG_NAME_KEY: img_names_list
    #                 }

    #     if ref_slide.non_rigid_reg_mask is not None:
    #         vips_nr_mask = warp_tools.numpy2vips(ref_slide.non_rigid_reg_mask)
    #         scaled_non_rigid_mask = warp_tools.resize_img(vips_nr_mask, full_out_shape, interp_method="nearest")
    #         if mask is not None:
    #             scaled_non_rigid_mask = scaled_non_rigid_mask.extract_area(*mask_bbox_xywh)
    #             scaled_non_rigid_mask = (vips_micro_reg_mask == 0).ifthenelse(0, scaled_non_rigid_mask)
    #         if not use_tiler:
    #             scaled_non_rigid_mask = warp_tools.vips2numpy(scaled_non_rigid_mask)
    #     else:
    #         scaled_non_rigid_mask = None

    #     if mask is not None:
    #         final_max_img_dim = np.max(mask_bbox_xywh[2:])
    #     else:
    #         final_max_img_dim = max_img_dim

    #     return img_dict, final_max_img_dim, scaled_non_rigid_mask, full_out_shape, mask_bbox_xywh

    # def non_rigid_register(self, rigid_registrar,
    #     brightfield_processing_cls, brightfield_processing_kwargs,
    #     if_processing_cls, if_processing_kwargs):

    #     """Non-rigidly register slides

    #     Non-rigidly register slides after performing rigid registration.
    #     Also saves thumbnails of non-rigidly registered images and deformation
    #     fields.

    #     Parameters
    #     ----------
    #     rigid_registrar : SerialRigidRegistrar
    #         SerialRigidRegistrar object that performed the rigid registration.

    #     Returns
    #     -------
    #     non_rigid_registrar : SerialNonRigidRegistrar
    #         SerialNonRigidRegistrar object that performed serial
    #         non-rigid registration.

    #     """

    #     ref_slide = self.get_ref_slide()

    #     self.create_non_rigid_reg_mask()
    #     non_rigid_reg_mask = ref_slide.non_rigid_reg_mask
    #     cropped_mask_shape_rc = warp_tools.xy2bbox(warp_tools.mask2xy(non_rigid_reg_mask))[2:][::-1]

    #     nr_on_scaled_img = self.max_processed_image_dim_px != self.max_non_rigid_registration_dim_px or \
    #         (non_rigid_reg_mask is not None and np.any(cropped_mask_shape_rc != ref_slide.reg_img_shape_rc))

    #     img_specific_args = {}
    #     if nr_on_scaled_img:

    #         # Use higher resolution and/or roi for non-rigid
    #         nr_reg_src, max_img_dim, non_rigid_reg_mask, full_out_shape_rc, mask_bbox_xywh, using_tiler = \
    #             self.prep_images_for_large_non_rigid_registration(max_img_dim=self.max_non_rigid_registration_dim_px,
    #                                                               brightfield_processing_cls=brightfield_processing_cls,
    #                                                               brightfield_processing_kwargs=brightfield_processing_kwargs,
    #                                                               if_processing_cls=if_processing_cls,
    #                                                               if_processing_kwargs=if_processing_kwargs,
    #                                                               mask=non_rigid_reg_mask)

    #         self._non_rigid_bbox = mask_bbox_xywh
    #         self.max_non_rigid_registration_dim_px = max_img_dim

    #         if using_tiler:
    #             non_rigid_registrar_cls, img_specific_args = self.get_nr_tiling_params(self.non_rigid_reg_kwargs[NON_RIGID_REG_CLASS_KEY],
    #                                                                     brightfield_processing_cls=brightfield_processing_cls,
    #                                                                     brightfield_processing_kwargs=brightfield_processing_kwargs,
    #                                                                     if_processing_cls=if_processing_cls,
    #                                                                     if_processing_kwargs=if_processing_kwargs,
    #                                                                     img_specific_args=None,
    #                                                                     tile_wh=DEFAULT_NR_TILE_WH)

    #             self.non_rigid_reg_kwargs[NON_RIGID_REG_CLASS_KEY] = non_rigid_registrar_cls

    #     else:
    #         nr_reg_src = rigid_registrar
    #         full_out_shape_rc = ref_slide.reg_img_shape_rc

    #     self._full_displacement_shape_rc = full_out_shape_rc
    #     non_rigid_registrar = serial_non_rigid.register_images(src=nr_reg_src,
    #                                                            align_to_reference=self.align_to_reference,
    #                                                            img_params = img_specific_args,
    #                                                            **self.non_rigid_reg_kwargs)
    #     self.end_non_rigid_time = time()

    #     for d in  [self.non_rigid_dst_dir, self.deformation_field_dir]:
    #         pathlib.Path(d).mkdir(exist_ok=True, parents=True)
    #     self.non_rigid_registrar = non_rigid_registrar


    #     # Clean up displacements and expand if mask was used
    #     for nr_name, nr_obj in non_rigid_registrar.non_rigid_obj_dict.items():
    #         if nr_on_scaled_img:
    #             # If a mask was used, the displacement fields will be smaller
    #             # So need to insert them in the full image
    #             bk_dxdy = self.pad_displacement(nr_obj.bk_dxdy, full_out_shape_rc, mask_bbox_xywh)
    #             fwd_dxdy = self.pad_displacement(nr_obj.fwd_dxdy, full_out_shape_rc, mask_bbox_xywh)
    #         else:
    #             bk_dxdy = nr_obj.bk_dxdy
    #             fwd_dxdy = nr_obj.fwd_dxdy

    #         nr_obj.bk_dxdy = bk_dxdy
    #         nr_obj.fwd_dxdy = fwd_dxdy

    #     # Draw overlap image #
    #     overlap_mask, overlap_mask_bbox_xywh = self.get_crop_mask(self.crop)
    #     overlap_mask_bbox_xywh = overlap_mask_bbox_xywh.astype(int)

    #     if not nr_on_scaled_img:
    #         non_rigid_img_list = [nr_img_obj.registered_img for nr_img_obj in non_rigid_registrar.non_rigid_obj_list]
    #     else:
    #         non_rigid_img_list = [warp_tools.warp_img(img=o.image,
    #                                                 M=o.M,
    #                                                 bk_dxdy= non_rigid_registrar.non_rigid_obj_dict[o.name].bk_dxdy,
    #                                                 out_shape_rc=o.registered_img.shape[0:2],
    #                                                 transformation_src_shape_rc=o.image.shape[0:2],
    #                                                 transformation_dst_shape_rc=o.registered_img.shape[0:2])
    #                                             for o in rigid_registrar.img_obj_list]

    #     self.non_rigid_overlap_img  = self.draw_overlap_img(non_rigid_img_list)
    #     self.non_rigid_overlap_img = warp_tools.crop_img(self.non_rigid_overlap_img, overlap_mask_bbox_xywh)

    #     overlap_img_fout = os.path.join(self.overlap_dir, self.name + "_non_rigid_overlap.png")
    #     warp_tools.save_img(overlap_img_fout, self.non_rigid_overlap_img, thumbnail_size=self.thumbnail_size)

    #     n_digits = len(str(self.size))
    #     for slide_name, slide_obj in self.slide_dict.items():
    #         img_save_id = str.zfill(str(slide_obj.stack_idx), n_digits)
    #         slide_nr_reg_obj = non_rigid_registrar.non_rigid_obj_dict[slide_name]
    #         slide_obj.bk_dxdy = slide_nr_reg_obj.bk_dxdy
    #         slide_obj.fwd_dxdy = slide_nr_reg_obj.fwd_dxdy
    #         slide_obj.nr_rigid_reg_img_f = os.path.join(self.non_rigid_dst_dir, img_save_id + "_" + slide_obj.name + ".png")

    #         if not slide_obj.is_rgb:
    #             img_to_warp = rigid_registrar.img_obj_dict[slide_name].image
    #         else:
    #             img_to_warp = slide_obj.image

    #         warped_img = slide_obj.warp_img(img_to_warp, non_rigid=True, crop=self.crop)
    #         warp_tools.save_img(slide_obj.nr_rigid_reg_img_f, warped_img, thumbnail_size=self.thumbnail_size)

    #         # Draw displacements on image actually used in non-rigid. Might be higher resolution
    #         draw_dxdy = np.dstack(slide_nr_reg_obj.bk_dxdy)
    #         if nr_on_scaled_img:
    #             draw_dxdy = warp_tools.crop_img(draw_dxdy, self._non_rigid_bbox)

    #         thumbnail_scaling = np.min(self.thumbnail_size/np.array(draw_dxdy.shape[0:2]))
    #         thumbnail_bk_dxdy = self.create_thumbnail(draw_dxdy)
    #         thumbnail_bk_dxdy *= thumbnail_scaling

    #         draw_img = warp_tools.resize_img(slide_nr_reg_obj.registered_img, thumbnail_bk_dxdy[..., 0].shape)
    #         if isinstance(draw_img, pyvips.Image):
    #             draw_img = warp_tools.vips2numpy(draw_img)
    #         # draw_img = transform.resize(slide_nr_reg_obj.registered_img,
    #         #                 thumbnail_bk_dxdy[..., 0].shape,
    #         #                 preserve_range=True).astype(slide_nr_reg_obj.image.dtype)

    #         draw_img = exposure.rescale_intensity(draw_img, out_range=(0, 255))

    #         if draw_img.ndim == 2:
    #             draw_img = np.dstack([draw_img] * 3)


    #         thumbanil_deform_grid = viz.color_displacement_tri_grid(bk_dx=thumbnail_bk_dxdy[..., 0],
    #                                                                 bk_dy=thumbnail_bk_dxdy[..., 1],
    #                                                                 img=draw_img,
    #                                                                 n_grid_pts=25)

    #         deform_img_f = os.path.join(self.deformation_field_dir, img_save_id + "_" + slide_obj.name + ".png")
    #         warp_tools.save_img(deform_img_f, thumbanil_deform_grid, thumbnail_size=self.thumbnail_size)

    #     return non_rigid_registrar

    def non_rigid_register(self, rigid_registrar, processor_dict):

        """Non-rigidly register slides

        Non-rigidly register slides after performing rigid registration.
        Also saves thumbnails of non-rigidly registered images and deformation
        fields.

        Parameters
        ----------
        rigid_registrar : SerialRigidRegistrar
            SerialRigidRegistrar object that performed the rigid registration.

        processor_dict : dict
            Each key should be the filename of the image, and the value either a subclassed
            preprocessing.ImageProcessor, or a list, where the 1st element is the processor,
            and the second element a dictionary of keyword arguments passed to the processor.
            If `None`, then a default processor will be used for each image based on
            the inferred modality.
        Returns
        -------
        non_rigid_registrar : SerialNonRigidRegistrar
            SerialNonRigidRegistrar object that performed serial
            non-rigid registration.

        """

        ref_slide = self.get_ref_slide()

        self.create_non_rigid_reg_mask()
        non_rigid_reg_mask = ref_slide.non_rigid_reg_mask
        cropped_mask_shape_rc = warp_tools.xy2bbox(warp_tools.mask2xy(non_rigid_reg_mask))[2:][::-1]

        nr_on_scaled_img = self.max_processed_image_dim_px != self.max_non_rigid_registration_dim_px or \
            (non_rigid_reg_mask is not None and np.any(cropped_mask_shape_rc != ref_slide.reg_img_shape_rc))

        img_specific_args = {}
        if nr_on_scaled_img:

            # Use higher resolution and/or roi for non-rigid
            nr_reg_src, max_img_dim, non_rigid_reg_mask, full_out_shape_rc, mask_bbox_xywh, using_tiler = \
                self.prep_images_for_large_non_rigid_registration(max_img_dim=self.max_non_rigid_registration_dim_px,
                                                                  processor_dict=processor_dict,
                                                                  mask=non_rigid_reg_mask)

            self._non_rigid_bbox = mask_bbox_xywh
            self.max_non_rigid_registration_dim_px = max_img_dim

            if using_tiler:
                non_rigid_registrar_cls, img_specific_args = self.get_nr_tiling_params(self.non_rigid_reg_kwargs[NON_RIGID_REG_CLASS_KEY],
                                                                                       processor_dict=processor_dict,
                                                                                       img_specific_args=None,
                                                                                       tile_wh=DEFAULT_NR_TILE_WH)

                # Update args to use tiled non-rigid registrar
                self.non_rigid_reg_kwargs[NON_RIGID_REG_CLASS_KEY] = non_rigid_registrar_cls

        else:
            nr_reg_src = rigid_registrar
            full_out_shape_rc = ref_slide.reg_img_shape_rc

        self._full_displacement_shape_rc = full_out_shape_rc
        non_rigid_registrar = serial_non_rigid.register_images(src=nr_reg_src,
                                                               align_to_reference=self.align_to_reference,
                                                               img_params = img_specific_args,
                                                               **self.non_rigid_reg_kwargs)
        self.end_non_rigid_time = time()

        for d in  [self.non_rigid_dst_dir, self.deformation_field_dir]:
            pathlib.Path(d).mkdir(exist_ok=True, parents=True)
        self.non_rigid_registrar = non_rigid_registrar


        # Clean up displacements and expand if mask was used
        for nr_name, nr_obj in non_rigid_registrar.non_rigid_obj_dict.items():
            if nr_on_scaled_img:
                # If a mask was used, the displacement fields will be smaller
                # So need to insert them in the full image
                bk_dxdy = self.pad_displacement(nr_obj.bk_dxdy, full_out_shape_rc, mask_bbox_xywh)
                fwd_dxdy = self.pad_displacement(nr_obj.fwd_dxdy, full_out_shape_rc, mask_bbox_xywh)
            else:
                bk_dxdy = nr_obj.bk_dxdy
                fwd_dxdy = nr_obj.fwd_dxdy

            nr_obj.bk_dxdy = bk_dxdy
            nr_obj.fwd_dxdy = fwd_dxdy

        # Draw overlap image #
        overlap_mask, overlap_mask_bbox_xywh = self.get_crop_mask(self.crop)
        overlap_mask_bbox_xywh = overlap_mask_bbox_xywh.astype(int)

        if not nr_on_scaled_img:
            non_rigid_img_list = [nr_img_obj.registered_img for nr_img_obj in non_rigid_registrar.non_rigid_obj_list]
        else:
            non_rigid_img_list = [warp_tools.warp_img(img=o.image,
                                                    M=o.M,
                                                    bk_dxdy= non_rigid_registrar.non_rigid_obj_dict[o.name].bk_dxdy,
                                                    out_shape_rc=o.registered_img.shape[0:2],
                                                    transformation_src_shape_rc=o.image.shape[0:2],
                                                    transformation_dst_shape_rc=o.registered_img.shape[0:2])
                                                for o in rigid_registrar.img_obj_list]

        self.non_rigid_overlap_img  = self.draw_overlap_img(non_rigid_img_list)
        self.non_rigid_overlap_img = warp_tools.crop_img(self.non_rigid_overlap_img, overlap_mask_bbox_xywh)

        overlap_img_fout = os.path.join(self.overlap_dir, self.name + "_non_rigid_overlap.png")
        warp_tools.save_img(overlap_img_fout, self.non_rigid_overlap_img, thumbnail_size=self.thumbnail_size)

        n_digits = len(str(self.size))
        for slide_name, slide_obj in self.slide_dict.items():
            img_save_id = str.zfill(str(slide_obj.stack_idx), n_digits)
            slide_nr_reg_obj = non_rigid_registrar.non_rigid_obj_dict[slide_name]

            if not using_tiler:
                slide_obj.bk_dxdy = slide_nr_reg_obj.bk_dxdy
                slide_obj.fwd_dxdy = slide_nr_reg_obj.fwd_dxdy
            else:
                # save displacements as images
                pathlib.Path(self.displacements_dir).mkdir(exist_ok=True, parents=True)
                slide_obj.stored_dxdy = True
                bk_dxdy_f, fwd_dxdy_f = slide_obj.get_displacement_f()
                slide_obj._bk_dxdy_f = bk_dxdy_f
                slide_obj._fwd_dxdy_f = fwd_dxdy_f
                # Save space by only writing the necessary areas. Most displacements may be 0
                cropped_bk_dxdy = slide_nr_reg_obj.bk_dxdy.extract_area(*mask_bbox_xywh)
                cropped_fwd_dxdy = slide_nr_reg_obj.fwd_dxdy.extract_area(*mask_bbox_xywh)

                cropped_bk_dxdy.cast("float").tiffsave(slide_obj._bk_dxdy_f, compression="lzw", lossless=True, tile=True, bigtiff=True)
                cropped_fwd_dxdy.cast("float").tiffsave(slide_obj._fwd_dxdy_f, compression="lzw", lossless=True, tile=True, bigtiff=True)

            slide_obj.nr_rigid_reg_img_f = os.path.join(self.non_rigid_dst_dir, img_save_id + "_" + slide_obj.name + ".png")

            if not slide_obj.is_rgb:
                img_to_warp = rigid_registrar.img_obj_dict[slide_name].image
            else:
                img_to_warp = slide_obj.image

            warped_img = slide_obj.warp_img(img_to_warp, non_rigid=True, crop=self.crop)
            warp_tools.save_img(slide_obj.nr_rigid_reg_img_f, warped_img, thumbnail_size=self.thumbnail_size)

            # Draw displacements on image actually used in non-rigid. Might be higher resolution
            draw_dxdy = np.dstack(slide_nr_reg_obj.bk_dxdy)
            if nr_on_scaled_img:
                draw_dxdy = warp_tools.crop_img(draw_dxdy, self._non_rigid_bbox)

            thumbnail_scaling = np.min(self.thumbnail_size/np.array(draw_dxdy.shape[0:2]))
            thumbnail_bk_dxdy = self.create_thumbnail(draw_dxdy)
            thumbnail_bk_dxdy *= thumbnail_scaling

            draw_img = warp_tools.resize_img(slide_nr_reg_obj.registered_img, thumbnail_bk_dxdy[..., 0].shape)
            if isinstance(draw_img, pyvips.Image):
                draw_img = warp_tools.vips2numpy(draw_img)

            draw_img = exposure.rescale_intensity(draw_img, out_range=(0, 255))

            if draw_img.ndim == 2:
                draw_img = np.dstack([draw_img] * 3)


            thumbanil_deform_grid = viz.color_displacement_tri_grid(bk_dx=thumbnail_bk_dxdy[..., 0],
                                                                    bk_dy=thumbnail_bk_dxdy[..., 1],
                                                                    img=draw_img,
                                                                    n_grid_pts=25)

            deform_img_f = os.path.join(self.deformation_field_dir, img_save_id + "_" + slide_obj.name + ".png")
            warp_tools.save_img(deform_img_f, thumbanil_deform_grid, thumbnail_size=self.thumbnail_size)

        return non_rigid_registrar


    def measure_error(self):
        """Measure registration error

        Error is measured as the distance between matched features
        after registration.

        Returns
        -------
        summary_df : Dataframe
            `summary_df` contains various information about the registration.

            The "from" column is the name of the image, while the "to" column
            name of the image it was aligned to. "from" is analagous to "moving"
            or "current", while "to" is analgous to "fixed" or "previous".

            Columns begining with "original" refer to error measurements of the
            unregistered images. Those beginning with "rigid" or "non_rigid" refer
            to measurements related to rigid or non-rigid registration, respectively.

            Columns beginning with "mean" are averages of error measurements. In
            the case of errors based on feature distances (i.e. those ending in "D"),
            the mean is weighted by the number of feature matches between "from" and "to".

            Columns endining in "D" indicate the median distance between matched
            features in "from" and "to".

            Columns ending in "rTRE" indicate the target registration error between
            "from" and "to".

            Columns ending in "mattesMI" contain measurements of the Mattes mutual
            information between "from" and "to".

            "processed_img_shape" indicates the shape (row, column) of the processed
            image actually used to conduct the registration

            "shape" is the shape of the slide at full resolution

            "aligned_shape" is the shape of the registered full resolution slide

            "physical_units" are the names of the pixels physcial unit, e.g. u'\u00B5m'

            "resolution" is the physical unit per pixel

            "name" is the name assigned to the Valis instance

            "rigid_time_minutes" is the total number of minutes it took
            to convert the images and then rigidly align them.

            "non_rigid_time_minutes" is the total number of minutes it took
            to convert the images, and then perform rigid -> non-rigid registration.

        """

        path_list = [None] * (self.size)
        all_og_d = [None] * (self.size)
        all_og_tre = [None] * (self.size)

        all_rigid_d = [None] * (self.size)
        all_rigid_tre = [None] * (self.size)

        all_nr_d = [None] * (self.size)
        all_nr_tre = [None] * (self.size)

        all_n = [None] * (self.size)
        from_list = [None] * (self.size)
        to_list = [None] * (self.size)
        shape_list = [None] * (self.size)
        processed_img_shape_list = [None] * (self.size)
        unit_list = [None] * (self.size)
        resolution_list = [None] * (self.size)

        slide_obj_list = list(self.slide_dict.values())
        outshape = slide_obj_list[0].aligned_slide_shape_rc

        ref_slide = self.get_ref_slide()
        ref_diagonal = np.sqrt(np.sum(np.power(ref_slide.processed_img_shape_rc, 2)))

        for slide_obj in tqdm.tqdm(self.slide_dict.values()):
            i = slide_obj.stack_idx
            slide_name = slide_obj.name

            shape_list[i] = tuple(slide_obj.slide_shape_rc)
            processed_img_shape_list[i] = tuple(slide_obj.processed_img_shape_rc)
            unit_list[i] = slide_obj.units
            resolution_list[i] = slide_obj.resolution
            from_list[i] = slide_name
            path_list[i] = slide_obj.src_f

            if slide_obj.name == ref_slide.name:
                continue

            prev_slide_obj = slide_obj.fixed_slide
            to_list[i] = prev_slide_obj.name

            img_T = warp_tools.get_padding_matrix(slide_obj.processed_img_shape_rc,
                                                  slide_obj.reg_img_shape_rc)

            prev_T = warp_tools.get_padding_matrix(prev_slide_obj.processed_img_shape_rc,
                                                   prev_slide_obj.reg_img_shape_rc)


            prev_kp_in_slide = prev_slide_obj.warp_xy(slide_obj.xy_in_prev,
                                                     M=prev_T,
                                                     pt_level= prev_slide_obj.processed_img_shape_rc,
                                                     non_rigid=False)

            current_kp_in_slide = slide_obj.warp_xy(slide_obj.xy_matched_to_prev,
                                                    M=img_T,
                                                    pt_level= slide_obj.processed_img_shape_rc,
                                                    non_rigid=False)

            og_d = warp_tools.calc_d(prev_kp_in_slide, current_kp_in_slide)

            og_rtre = og_d/ref_diagonal
            median_og_tre = np.median(og_rtre)
            og_d *= slide_obj.resolution
            median_d_og = np.median(og_d)

            all_og_d[i] = median_d_og
            all_og_tre[i] = median_og_tre


            prev_warped_rigid = prev_slide_obj.warp_xy(slide_obj.xy_in_prev,
                                                       M=prev_slide_obj.M,
                                                       pt_level= prev_slide_obj.processed_img_shape_rc,
                                                       non_rigid=False)

            current_warped_rigid = slide_obj.warp_xy(slide_obj.xy_matched_to_prev,
                                                     M=slide_obj.M,
                                                     pt_level= slide_obj.processed_img_shape_rc,
                                                     non_rigid=False)


            rigid_d = warp_tools.calc_d(prev_warped_rigid, current_warped_rigid)
            rtre = rigid_d/ref_diagonal
            median_rigid_tre = np.median(rtre)
            rigid_d *= slide_obj.resolution
            median_d_rigid = np.median(rigid_d)

            all_rigid_d[i] = median_d_rigid
            all_n[i] = len(rigid_d)
            all_rigid_tre[i] = median_rigid_tre

            if slide_obj.bk_dxdy is not None:


                prev_warped_nr = prev_slide_obj.warp_xy(slide_obj.xy_in_prev,
                                                        M=prev_slide_obj.M,
                                                        pt_level= prev_slide_obj.processed_img_shape_rc,
                                                        non_rigid=True)

                current_warped_nr = slide_obj.warp_xy(slide_obj.xy_matched_to_prev,
                                                      M=slide_obj.M,
                                                      pt_level= slide_obj.processed_img_shape_rc,
                                                      non_rigid=True)

                nr_d =  warp_tools.calc_d(prev_warped_nr, current_warped_nr)
                nrtre = nr_d/ref_diagonal
                mean_nr_tre = np.median(nrtre)

                nr_d *= slide_obj.resolution
                median_d_nr = np.median(nr_d)
                all_nr_d[i] = median_d_nr
                all_nr_tre[i] = mean_nr_tre


        non_ref_idx = list(range(self.size))
        non_ref_idx.remove(self.reference_img_idx)

        non_ref_weights = np.array(all_n)[non_ref_idx]
        mean_og_d = np.average(np.array(all_og_d)[non_ref_idx], weights=non_ref_weights)
        median_og_tre = np.average(np.array(all_og_tre)[non_ref_idx], weights=non_ref_weights)

        mean_rigid_d = np.average(np.array(all_rigid_d)[non_ref_idx], weights=non_ref_weights)
        median_rigid_tre = np.average(np.array(all_rigid_tre)[non_ref_idx], weights=non_ref_weights)

        rigid_min = (self.end_rigid_time - self.start_time)/60

        self.summary_df = pd.DataFrame({
            "filename": path_list,
            "from":from_list,
            "to": to_list,
            "original_D": all_og_d,
            "original_rTRE": all_og_tre,
            "rigid_D": all_rigid_d,
            "rigid_rTRE": all_rigid_tre,
            "non_rigid_D": all_nr_d,
            "non_rigid_rTRE": all_rigid_tre,
            "processed_img_shape": processed_img_shape_list,
            "shape": shape_list,
            "aligned_shape": [tuple(outshape)]*self.size,
            "mean_original_D": [mean_og_d]*self.size,
            "mean_rigid_D": [mean_rigid_d]*self.size,
            "physical_units":unit_list,
            "resolution":resolution_list,
            "name": [self.name]*self.size,
            "rigid_time_minutes" : [rigid_min]*self.size
        })

        if slide_obj.bk_dxdy is not None:
            mean_nr_d = np.average(np.array(all_nr_d)[non_ref_idx], weights=non_ref_weights)
            mean_nr_tre = np.average(np.array(all_nr_tre)[non_ref_idx], weights=non_ref_weights)
            non_rigid_min = (self.end_non_rigid_time - self.start_time)/60

            self.summary_df["mean_non_rigid_D"] = [mean_nr_d]*self.size
            self.summary_df["non_rigid_time_minutes"] = [non_rigid_min]*self.size

        return self.summary_df

    def register(self, brightfield_processing_cls=DEFAULT_BRIGHTFIELD_CLASS,
                 brightfield_processing_kwargs=DEFAULT_BRIGHTFIELD_PROCESSING_ARGS,
                 if_processing_cls=DEFAULT_FLOURESCENCE_CLASS,
                 if_processing_kwargs=DEFAULT_FLOURESCENCE_PROCESSING_ARGS,
                 processor_dict=None,
                 reader_cls=None):

        """Register a collection of images

        This function will convert the slides to images, pre-process and normalize them, and
        then conduct rigid registration. Non-rigid registration will then be performed if the
        `non_rigid_registrar_cls` argument used to initialize the Valis object was not None.

        In addition to the objects returned, the desination directory (i.e. `dst_dir`)
        will contain thumbnails so that one can visualize the results: converted image
        thumbnails will be in "images/"; processed images in "processed/";
        rigidly aligned images in "rigid_registration/"; non-rigidly aligned images in "non_rigid_registration/";
        non-rigid deformation field images (i.e. warped grids colored by the direction and magntidue)
        of the deformation) will be in ""deformation_fields/". The size of these thumbnails
        is determined by the `thumbnail_size` argument used to initialze this object.

        One can get a sense of how well the registration worked by looking
        in the "overlaps/", which shows how the images overlap before
        registration, after rigid registration, and after non-rigid registration. Each image
        is created by coloring an inverted greyscale version of the processed images, and then
        blending those images.

        The "data/" directory will contain a pickled copy of this registrar, which can be
        later be opened (unpickled) and used to warp slides and/or point data.

        "data/" will also contain the `summary_df` saved as a csv file.


        Parameters
        ----------
        brightfield_processing_cls : preprocessing.ImageProcesser
            preprocessing.ImageProcesser used to pre-process brightfield images to make
            them look as similar as possible.

        brightfield_processing_kwargs : dict
            Dictionary of keyward arguments to be passed to `brightfield_processing_cls`

        if_processing_cls : preprocessing.ImageProcesser
            preprocessing.ImageProcesser used to pre-process immunofluorescent images
            to make them look as similar as possible.

        if_processing_kwargs : dict
            Dictionary of keyward arguments to be passed to `if_processing_cls`

        processor_dict : dict
            Each key should be the filename of the image, and the value either a subclassed
            preprocessing.ImageProcessor, or a list, where the 1st element is the processor,
            and the second element a dictionary of keyword arguments passed to the processor.
            If `None`, then a default processor will be used for each image based on
            the inferred modality.

        reader_cls : SlideReader, optional
            Uninstantiated SlideReader class that will convert
            the slide to an image, and also collect metadata. If None (the default),
            the appropriate SlideReader will be found by `slide_io.get_slide_reader`.
            This option is provided in case the slides cannot be opened by a current
            SlideReader class. In this case, the user should create a subclass of
            SlideReader. See slide_io.SlideReader for details.

        Returns
        -------
        rigid_registrar : SerialRigidRegistrar
            SerialRigidRegistrar object that performed the rigid registration.
            This object can be pickled if so desired

        non_rigid_registrar : SerialNonRigidRegistrar
            SerialNonRigidRegistrar object that performed serial
            non-rigid registration. This object can be pickled if so desired.

        summary_df : Dataframe
            `summary_df` contains various information about the registration.

            The "from" column is the name of the image, while the "to" column
            name of the image it was aligned to. "from" is analagous to "moving"
            or "current", while "to" is analgous to "fixed" or "previous".

            Columns begining with "original" refer to error measurements of the
            unregistered images. Those beginning with "rigid" or "non_rigid" refer
            to measurements related to rigid or non-rigid registration, respectively.

            Columns beginning with "mean" are averages of error measurements. In
            the case of errors based on feature distances (i.e. those ending in "D"),
            the mean is weighted by the number of feature matches between "from" and "to".

            Columns endining in "D" indicate the median distance between matched
            features in "from" and "to".

            Columns ending in "TRE" indicate the target registration error between
            "from" and "to".

            Columns ending in "mattesMI" contain measurements of the Mattes mutual
            information between "from" and "to".

            "processed_img_shape" indicates the shape (row, column) of the processed
            image actually used to conduct the registration

            "shape" is the shape of the slide at full resolution

            "aligned_shape" is the shape of the registered full resolution slide

            "physical_units" are the names of the pixels physcial unit, e.g. u'\u00B5m'

            "resolution" is the physical unit per pixel

            "name" is the name assigned to the Valis instance

            "rigid_time_minutes" is the total number of minutes it took
            to convert the images and then rigidly align them.

            "non_rigid_time_minutes" is the total number of minutes it took
            to convert the images, and then perform rigid -> non-rigid registration.

        """

        self.start_time = time()
        try:
            print("\n==== Converting images\n")
            self.convert_imgs(series=self.series, reader_cls=reader_cls)

            print("\n==== Processing images\n")
            slide_processors = self.create_img_processor_dict(brightfield_processing_cls=brightfield_processing_cls,
                                            brightfield_processing_kwargs=brightfield_processing_kwargs,
                                            if_processing_cls=if_processing_cls,
                                            if_processing_kwargs=if_processing_kwargs,
                                            processor_dict=processor_dict)

            self.brightfield_procsseing_fxn_str = brightfield_processing_cls.__name__
            self.if_processing_fxn_str = if_processing_cls.__name__
            self.process_imgs(processor_dict=slide_processors)

            print("\n==== Rigid registraration\n")
            rigid_registrar = self.rigid_register()

            if rigid_registrar is False:
                return None, None, None

            if self.non_rigid_registrar_cls is not None:
                print("\n==== Non-rigid registraration\n")
                non_rigid_registrar = self.non_rigid_register(rigid_registrar, slide_processors)

            else:
                non_rigid_registrar = None

            print("\n==== Measuring error\n")
            aligned_slide_shape_rc = self.get_aligned_slide_shape(0)
            self.aligned_slide_shape_rc = aligned_slide_shape_rc
            for slide_obj in self.slide_dict.values():
                slide_obj.aligned_slide_shape_rc = aligned_slide_shape_rc

            error_df = self.measure_error()
            self.cleanup()

            pathlib.Path(self.data_dir).mkdir(exist_ok=True,  parents=True)
            f_out = os.path.join(self.data_dir, self.name + "_registrar.pickle")
            self.reg_f = f_out
            pickle.dump(self, open(f_out, 'wb'))

            data_f_out = os.path.join(self.data_dir, self.name + "_summary.csv")
            error_df.to_csv(data_f_out, index=False)
        except Exception as e:
            valtils.print_warning(e)
            print(traceback.format_exc())
            kill_jvm()
            return None, None, None


        return rigid_registrar, non_rigid_registrar, error_df

    def cleanup(self):
        """Remove objects that can't be pickled
        """
        self.rigid_reg_kwargs["feature_detector"] = None
        self.rigid_reg_kwargs["affine_optimizer"] = None
        self.non_rigid_registrar_cls = None
        self.rigid_registrar = None
        self.non_rigid_registrar = None


    @valtils.deprecated_args(max_non_rigid_registartion_dim_px="max_non_rigid_registration_dim_px")
    def register_micro(self,  brightfield_processing_cls=DEFAULT_BRIGHTFIELD_CLASS,
                 brightfield_processing_kwargs=DEFAULT_BRIGHTFIELD_PROCESSING_ARGS,
                 if_processing_cls=DEFAULT_FLOURESCENCE_CLASS,
                 if_processing_kwargs=DEFAULT_FLOURESCENCE_PROCESSING_ARGS,
                 processor_dict=None,
                 max_non_rigid_registration_dim_px=DEFAULT_MAX_NON_RIGID_REG_SIZE,
                 non_rigid_registrar_cls=DEFAULT_NON_RIGID_CLASS,
                 non_rigid_reg_params=DEFAULT_NON_RIGID_KWARGS,
                 reference_img_f=None, align_to_reference=False, mask=None, tile_wh=DEFAULT_NR_TILE_WH):
        """Improve alingment of microfeatures by performing second non-rigid registration on larger images

        Caclculates additional non-rigid deformations using a larger image

        Parameters
        ----------
        brightfield_processing_cls : preprocessing.ImageProcesser
            preprocessing.ImageProcesser used to pre-process brightfield images to make
            them look as similar as possible.

        brightfield_processing_kwargs : dict
            Dictionary of keyward arguments to be passed to `brightfield_processing_cls`

        if_processing_cls : preprocessing.ImageProcesser
            preprocessing.ImageProcesser used to pre-process immunofluorescent images
            to make them look as similar as possible.

        if_processing_kwargs : dict
            Dictionary of keyward arguments to be passed to `if_processing_cls`

        max_non_rigid_registration_dim_px : int, optional
             Maximum width or height of images used for non-rigid registration.
             If None, then the full sized image will be used. However, this
             may take quite some time to complete.

        reference_img_f : str, optional
            Filename of image that will be treated as the center of the stack.
            If None, the index of the middle image will be the reference, and
            images will be aligned towards it. If provided, images will be
            aligned to this reference.

        align_to_reference : bool, optional
            If `False`, images will be non-rigidly aligned serially towards the
            reference image. If `True`, images will be non-rigidly aligned
            directly to the reference image. If `reference_img_f` is None,
            then the reference image will be the one in the middle of the stack.

        non_rigid_registrar_cls : NonRigidRegistrar, optional
            Uninstantiated NonRigidRegistrar class that will be used to
            calculate the deformation fields between images. See
            the `non_rigid_registrars` module for a desciption of available
            methods. If a desired non-rigid registration method is not available,
            one can be implemented by subclassing.NonRigidRegistrar.

        non_rigid_reg_params: dictionary, optional
            Dictionary containing key, value pairs to be used to initialize
            `non_rigid_registrar_cls`.
            In the case where simple ITK is used by the, params should be
            a SimpleITK.ParameterMap. Note that numeric values nedd to be
            converted to strings. See the NonRigidRegistrar classes in
            `non_rigid_registrars` for the available non-rigid registration
            methods and arguments.

        """

        ref_slide = self.get_ref_slide()
        if mask is None:
            if ref_slide.non_rigid_reg_mask is not None:
                mask = ref_slide.non_rigid_reg_mask.copy()

        slide_processors = self.create_img_processor_dict(brightfield_processing_cls=brightfield_processing_cls,
                                brightfield_processing_kwargs=brightfield_processing_kwargs,
                                if_processing_cls=if_processing_cls,
                                if_processing_kwargs=if_processing_kwargs,
                                processor_dict=processor_dict)

        nr_reg_src, max_img_dim, non_rigid_reg_mask, full_out_shape_rc, mask_bbox_xywh, using_tiler = \
            self.prep_images_for_large_non_rigid_registration(max_img_dim=max_non_rigid_registration_dim_px,
                                                              processor_dict=slide_processors,
                                                              updating_non_rigid=True,
                                                              mask=mask)

        # img0 = nr_reg_src[serial_non_rigid.IMG_LIST_KEY][0]
        img_specific_args = None
        write_dxdy = False

        # self._non_rigid_bbox = mask_bbox_xywh
        # self._full_displacement_shape_rc = full_out_shape_rc

        # if isinstance(img0, pyvips.Image):
        if using_tiler:
            # Have determined that these images will be too big
            msg = (f"Registration would more than {TILER_THRESH_GB} GB if all images opened in memory. "
                    f"Will use NonRigidTileRegistrar to register cooresponding tiles to reduce memory consumption, "
                    f"but this method is experimental")

            valtils.print_warning(msg)

            write_dxdy = True
            non_rigid_registrar_cls, img_specific_args = self.get_nr_tiling_params(non_rigid_registrar_cls,
                                                                                   processor_dict=slide_processors,
                                                                                   img_specific_args=img_specific_args,
                                                                                   tile_wh=tile_wh)

        print("\n==== Performing microregistration\n")
        non_rigid_registrar = serial_non_rigid.register_images(src=nr_reg_src,
                                                               non_rigid_reg_class=non_rigid_registrar_cls,
                                                               non_rigid_reg_params=non_rigid_reg_params,
                                                               reference_img_f=reference_img_f,
                                                               mask=non_rigid_reg_mask,
                                                               align_to_reference=align_to_reference,
                                                               name=self.name,
                                                               img_params=img_specific_args
                                                               )

        pathlib.Path(self.micro_reg_dir).mkdir(exist_ok=True, parents=True)
        out_shape = full_out_shape_rc
        n_digits = len(str(self.size))
        micro_reg_imgs = [None] * self.size

        # Update displacements
        for slide_obj in self.slide_dict.values():

            nr_obj = non_rigid_registrar.non_rigid_obj_dict[slide_obj.name]

            # Will be combining original and new dxdy as pyvips Images
            if not isinstance(slide_obj.bk_dxdy[0], pyvips.Image):
                vips_current_bk_dxdy = warp_tools.numpy2vips(np.dstack(slide_obj.bk_dxdy)).cast("float")
                vips_current_fwd_dxdy = warp_tools.numpy2vips(np.dstack(slide_obj.fwd_dxdy)).cast("float")
            else:
                vips_current_bk_dxdy = slide_obj.bk_dxdy
                vips_current_fwd_dxdy = slide_obj.fwd_dxdy

            if not isinstance(nr_obj.bk_dxdy, pyvips.Image):
                vips_new_bk_dxdy = warp_tools.numpy2vips(np.dstack(nr_obj.bk_dxdy)).cast("float")
                vips_new_fwd_dxdy = warp_tools.numpy2vips(np.dstack(nr_obj.fwd_dxdy)).cast("float")
            else:
                vips_new_bk_dxdy = nr_obj.bk_dxdy
                vips_new_fwd_dxdy = nr_obj.fwd_dxdy

            if np.any(non_rigid_registrar.shape != full_out_shape_rc):
                # Micro-registration performed on sub-region. Need to put in full image
                vips_new_bk_dxdy = self.pad_displacement(vips_new_bk_dxdy, full_out_shape_rc, mask_bbox_xywh)
                vips_new_fwd_dxdy = self.pad_displacement(vips_new_fwd_dxdy, full_out_shape_rc, mask_bbox_xywh)

            # Scale original dxdy to match scaled shape of new dxdy
            slide_sxy = (np.array(out_shape)/np.array([vips_current_bk_dxdy.height, vips_current_bk_dxdy.width]))[::-1]
            if not np.all(slide_sxy == 1):
                scaled_bk_dx = float(slide_sxy[0])*vips_current_bk_dxdy[0]
                scaled_bk_dy = float(slide_sxy[1])*vips_current_bk_dxdy[1]
                vips_current_bk_dxdy = scaled_bk_dx.bandjoin(scaled_bk_dy)
                vips_current_bk_dxdy = warp_tools.resize_img(vips_current_bk_dxdy, out_shape)

                scaled_fwd_dx = float(slide_sxy[0])*vips_current_fwd_dxdy[0]
                scaled_fwd_dy = float(slide_sxy[1])*vips_current_fwd_dxdy[1]
                vips_current_fwd_dxdy = scaled_fwd_dx.bandjoin(scaled_fwd_dy)
                vips_current_fwd_dxdy = warp_tools.resize_img(vips_current_fwd_dxdy, out_shape)

            vips_updated_bk_dxdy = vips_current_bk_dxdy + vips_new_bk_dxdy
            vips_updated_fwd_dxdy = vips_current_fwd_dxdy + vips_new_fwd_dxdy

            if not write_dxdy:
                # Will save numpy dxdy as Slide attributes
                np_updated_bk_dxdy = warp_tools.vips2numpy(vips_updated_bk_dxdy)
                np_updated_fwd_dxdy = warp_tools.vips2numpy(vips_updated_fwd_dxdy)

                slide_obj.bk_dxdy = np.array([np_updated_bk_dxdy[..., 0], np_updated_bk_dxdy[..., 1]])
                slide_obj.fwd_dxdy = np.array([np_updated_fwd_dxdy[..., 0], np_updated_fwd_dxdy[..., 1]])
            else:
                pathlib.Path(self.displacements_dir).mkdir(exist_ok=True, parents=True)
                slide_obj.stored_dxdy = True

                bk_dxdy_f, fwd_dxdy_f = slide_obj.get_displacement_f()
                slide_obj._bk_dxdy_f = bk_dxdy_f
                slide_obj._fwd_dxdy_f = fwd_dxdy_f

                # Save space by only writing the necessary areas. Most displacements may be 0
                cropped_bk_dxdy = vips_updated_bk_dxdy.extract_area(*mask_bbox_xywh)
                cropped_fwd_dxdy = vips_updated_fwd_dxdy.extract_area(*mask_bbox_xywh)

                if not os.path.exists(slide_obj._bk_dxdy_f):
                    cropped_bk_dxdy.cast("float").tiffsave(slide_obj._bk_dxdy_f, compression="lzw", lossless=True, tile=True, bigtiff=True)

                else:
                    # Don't seem to be able to overwrite directly because also accessing it?
                    disp_dir, temp_bk_f = os.path.split(slide_obj._bk_dxdy_f)
                    full_temp_dx_f = os.path.join(disp_dir, f".temp_{temp_bk_f}")
                    cropped_bk_dxdy.cast("float").tiffsave(full_temp_dx_f, compression="lzw", lossless=True, tile=True, bigtiff=True)
                    os.remove(slide_obj._bk_dxdy_f)
                    os.rename(full_temp_dx_f, slide_obj._bk_dxdy_f)

                if not os.path.exists(slide_obj._fwd_dxdy_f):
                    cropped_fwd_dxdy.cast("float").tiffsave(slide_obj._fwd_dxdy_f, compression="lzw", lossless=True, tile=True, bigtiff=True)
                else:
                    disp_dir, temp_fwd_f = os.path.split(slide_obj._fwd_dxdy_f)
                    full_temp_fwd_f = os.path.join(disp_dir, f".temp_{temp_fwd_f}")
                    cropped_fwd_dxdy.cast("float").tiffsave(full_temp_fwd_f, compression="lzw", lossless=True, tile=True, bigtiff=True)
                    os.remove(slide_obj._fwd_dxdy_f)
                    os.rename(full_temp_fwd_f, slide_obj._fwd_dxdy_f)

        # Update dxdy padding attributes here, in case previous displacements were also saved as files
        # Updating them earlier will cause errors
        self._non_rigid_bbox = mask_bbox_xywh
        self._full_displacement_shape_rc = full_out_shape_rc
        for slide_obj in self.slide_dict.values():
            if not slide_obj.is_rgb:
                img_to_warp = slide_obj.processed_img
            else:
                img_to_warp = slide_obj.image

            micro_reg_img = slide_obj.warp_img(img_to_warp, non_rigid=True, crop=self.crop)

            img_save_id = str.zfill(str(slide_obj.stack_idx), n_digits)
            micro_fout = os.path.join(self.micro_reg_dir, f"{img_save_id}_{slide_obj.name}.png")
            micro_thumb = self.create_thumbnail(micro_reg_img)
            warp_tools.save_img(micro_fout, micro_thumb)

            processed_micro_reg_img = slide_obj.warp_img(slide_obj.processed_img)
            micro_reg_imgs[slide_obj.stack_idx] = processed_micro_reg_img


        pickle.dump(self, open(self.reg_f, 'wb'))

        micro_overlap = self.draw_overlap_img(micro_reg_imgs)
        self.micro_reg_overlap_img = micro_overlap
        overlap_img_fout = os.path.join(self.overlap_dir, self.name + "_micro_reg.png")
        warp_tools.save_img(overlap_img_fout, micro_overlap, thumbnail_size=self.thumbnail_size)

        print("\n==== Measuring error\n")
        error_df = self.measure_error()
        data_f_out = os.path.join(self.data_dir, self.name + "_summary.csv")
        error_df.to_csv(data_f_out, index=False)

        return non_rigid_registrar, error_df


    # @valtils.deprecated_args(max_non_rigid_registartion_dim_px="max_non_rigid_registration_dim_px")
    # def register_micro(self,  brightfield_processing_cls=DEFAULT_BRIGHTFIELD_CLASS,
    #              brightfield_processing_kwargs=DEFAULT_BRIGHTFIELD_PROCESSING_ARGS,
    #              if_processing_cls=DEFAULT_FLOURESCENCE_CLASS,
    #              if_processing_kwargs=DEFAULT_FLOURESCENCE_PROCESSING_ARGS,
    #              max_non_rigid_registration_dim_px=DEFAULT_MAX_NON_RIGID_REG_SIZE,
    #              non_rigid_registrar_cls=DEFAULT_NON_RIGID_CLASS,
    #              non_rigid_reg_params=DEFAULT_NON_RIGID_KWARGS,
    #              reference_img_f=None, align_to_reference=False, mask=None, tile_wh=DEFAULT_NR_TILE_WH):
    #     """Improve alingment of microfeatures by performing second non-rigid registration on larger images

    #     Caclculates additional non-rigid deformations using a larger image

    #     Parameters
    #     ----------
    #     brightfield_processing_cls : preprocessing.ImageProcesser
    #         preprocessing.ImageProcesser used to pre-process brightfield images to make
    #         them look as similar as possible.

    #     brightfield_processing_kwargs : dict
    #         Dictionary of keyward arguments to be passed to `brightfield_processing_cls`

    #     if_processing_cls : preprocessing.ImageProcesser
    #         preprocessing.ImageProcesser used to pre-process immunofluorescent images
    #         to make them look as similar as possible.

    #     if_processing_kwargs : dict
    #         Dictionary of keyward arguments to be passed to `if_processing_cls`

    #     max_non_rigid_registration_dim_px : int, optional
    #          Maximum width or height of images used for non-rigid registration.
    #          If None, then the full sized image will be used. However, this
    #          may take quite some time to complete.

    #     reference_img_f : str, optional
    #         Filename of image that will be treated as the center of the stack.
    #         If None, the index of the middle image will be the reference, and
    #         images will be aligned towards it. If provided, images will be
    #         aligned to this reference.

    #     align_to_reference : bool, optional
    #         If `False`, images will be non-rigidly aligned serially towards the
    #         reference image. If `True`, images will be non-rigidly aligned
    #         directly to the reference image. If `reference_img_f` is None,
    #         then the reference image will be the one in the middle of the stack.

    #     non_rigid_registrar_cls : NonRigidRegistrar, optional
    #         Uninstantiated NonRigidRegistrar class that will be used to
    #         calculate the deformation fields between images. See
    #         the `non_rigid_registrars` module for a desciption of available
    #         methods. If a desired non-rigid registration method is not available,
    #         one can be implemented by subclassing.NonRigidRegistrar.

    #     non_rigid_reg_params: dictionary, optional
    #         Dictionary containing key, value pairs to be used to initialize
    #         `non_rigid_registrar_cls`.
    #         In the case where simple ITK is used by the, params should be
    #         a SimpleITK.ParameterMap. Note that numeric values nedd to be
    #         converted to strings. See the NonRigidRegistrar classes in
    #         `non_rigid_registrars` for the available non-rigid registration
    #         methods and arguments.

    #     """
    #     ref_slide = self.get_ref_slide()
    #     if mask is None:
    #         if ref_slide.non_rigid_reg_mask is not None:
    #             mask = ref_slide.non_rigid_reg_mask.copy()

    #     nr_reg_src, max_img_dim, non_rigid_reg_mask, full_out_shape_rc, mask_bbox_xywh, using_tiler = \
    #         self.prep_images_for_large_non_rigid_registration(max_img_dim=max_non_rigid_registration_dim_px,
    #                                                             brightfield_processing_cls=brightfield_processing_cls,
    #                                                             brightfield_processing_kwargs=brightfield_processing_kwargs,
    #                                                             if_processing_cls=if_processing_cls,
    #                                                             if_processing_kwargs=if_processing_kwargs,
    #                                                             updating_non_rigid=True,
    #                                                             mask=mask)

    #     img0 = nr_reg_src[serial_non_rigid.IMG_LIST_KEY][0]
    #     img_specific_args = None
    #     write_dxdy = False

    #     self._non_rigid_bbox = mask_bbox_xywh
    #     self._full_displacement_shape_rc = full_out_shape_rc



    #     # if isinstance(img0, pyvips.Image):
    #     if using_tiler:

    #         # Have determined that these images will be too big
    #         msg = (f"Registration would more than {TILER_THRESH_GB} GB if all images opened in memory. "
    #                 f"Will use NonRigidTileRegistrar to register cooresponding tiles to reduce memory consumption, "
    #                 f"but this method is experimental")

    #         valtils.print_warning(msg)

    #         write_dxdy = True
    #         img_specific_args = {}
    #         for slide_obj in self.slide_dict.values():

    #             # Add registration parameters
    #             tiled_non_rigid_reg_params = {}
    #             tiled_non_rigid_reg_params[non_rigid_registrars.NR_CLS_KEY] = non_rigid_registrar_cls
    #             tiled_non_rigid_reg_params[non_rigid_registrars.NR_STATS_KEY] = self.target_processing_stats
    #             tiled_non_rigid_reg_params[non_rigid_registrars.NR_TILE_WH_KEY] = tile_wh

    #             if slide_obj.is_rgb:
    #                 processing_cls = brightfield_processing_cls
    #                 processing_args = brightfield_processing_kwargs
    #             else:
    #                 processing_cls = if_processing_cls
    #                 processing_args = if_processing_kwargs

    #             tiled_non_rigid_reg_params[non_rigid_registrars.NR_PROCESSING_CLASS_KEY] = processing_cls
    #             tiled_non_rigid_reg_params[non_rigid_registrars.NR_PROCESSING_KW_KEY] = processing_args

    #             img_specific_args[slide_obj.src_f] = tiled_non_rigid_reg_params

    #         non_rigid_registrar_cls = non_rigid_registrars.NonRigidTileRegistrar

    #     print("\n==== Performing microregistration\n")
    #     non_rigid_registrar = serial_non_rigid.register_images(src=nr_reg_src,
    #                                                            non_rigid_reg_class=non_rigid_registrar_cls,
    #                                                            non_rigid_reg_params=non_rigid_reg_params,
    #                                                            reference_img_f=reference_img_f,
    #                                                            mask=non_rigid_reg_mask,
    #                                                            align_to_reference=align_to_reference,
    #                                                            name=self.name,
    #                                                            img_params=img_specific_args
    #                                                            )

    #     pathlib.Path(self.micro_reg_dir).mkdir(exist_ok=True, parents=True)
    #     out_shape = full_out_shape_rc
    #     n_digits = len(str(self.size))
    #     micro_reg_imgs = [None] * self.size

    #     for slide_obj in self.slide_dict.values():

    #         nr_obj = non_rigid_registrar.non_rigid_obj_dict[slide_obj.name]

    #         # Will be combining original and new dxdy as pyvips Images
    #         if not isinstance(nr_obj.bk_dxdy, pyvips.Image):
    #             vips_new_bk_dxdy = warp_tools.numpy2vips(np.dstack(nr_obj.bk_dxdy)).cast("float")
    #             vips_new_fwd_dxdy = warp_tools.numpy2vips(np.dstack(nr_obj.fwd_dxdy)).cast("float")
    #         else:
    #             vips_new_bk_dxdy = nr_obj.bk_dxdy
    #             vips_new_fwd_dxdy = nr_obj.fwd_dxdy

    #         if not isinstance(slide_obj.bk_dxdy[0], pyvips.Image):
    #             vips_current_bk_dxdy = warp_tools.numpy2vips(np.dstack(slide_obj.bk_dxdy)).cast("float")
    #             vips_current_fwd_dxdy = warp_tools.numpy2vips(np.dstack(slide_obj.fwd_dxdy)).cast("float")
    #         else:
    #             vips_current_bk_dxdy = slide_obj.bk_dxdy
    #             vips_current_fwd_dxdy = slide_obj.fwd_dxdy

    #         if np.any(non_rigid_registrar.shape != full_out_shape_rc):
    #             # Micro-registration performed on sub-region. Need to put in full image
    #             vips_new_bk_dxdy = self.pad_displacement(vips_new_bk_dxdy, full_out_shape_rc, mask_bbox_xywh)
    #             vips_new_fwd_dxdy = self.pad_displacement(vips_new_fwd_dxdy, full_out_shape_rc, mask_bbox_xywh)

    #         # Scale original dxdy to match scaled shape of new dxdy
    #         slide_sxy = (np.array(out_shape)/np.array([vips_current_bk_dxdy.height, vips_current_bk_dxdy.width]))[::-1]
    #         if not np.all(slide_sxy == 1):
    #             scaled_bk_dx = float(slide_sxy[0])*vips_current_bk_dxdy[0]
    #             scaled_bk_dy = float(slide_sxy[1])*vips_current_bk_dxdy[1]
    #             vips_current_bk_dxdy = scaled_bk_dx.bandjoin(scaled_bk_dy)
    #             vips_current_bk_dxdy = warp_tools.resize_img(vips_current_bk_dxdy, out_shape)

    #             scaled_fwd_dx = float(slide_sxy[0])*vips_current_fwd_dxdy[0]
    #             scaled_fwd_dy = float(slide_sxy[1])*vips_current_fwd_dxdy[1]
    #             vips_current_fwd_dxdy = scaled_fwd_dx.bandjoin(scaled_fwd_dy)
    #             vips_current_fwd_dxdy = warp_tools.resize_img(vips_current_fwd_dxdy, out_shape)

    #         vips_updated_bk_dxdy = vips_current_bk_dxdy + vips_new_bk_dxdy
    #         vips_updated_fwd_dxdy = vips_current_fwd_dxdy + vips_new_fwd_dxdy

    #         if not write_dxdy:
    #             # Will save numpy dxdy as Slide attributes
    #             np_updated_bk_dxdy = warp_tools.vips2numpy(vips_updated_bk_dxdy)
    #             np_updated_fwd_dxdy = warp_tools.vips2numpy(vips_updated_fwd_dxdy)

    #             slide_obj.bk_dxdy = np.array([np_updated_bk_dxdy[..., 0], np_updated_bk_dxdy[..., 1]])
    #             slide_obj.fwd_dxdy = np.array([np_updated_fwd_dxdy[..., 0], np_updated_fwd_dxdy[..., 1]])
    #         else:
    #             pathlib.Path(self.displacements_dir).mkdir(exist_ok=True, parents=True)
    #             slide_obj.stored_dxdy = True

    #             bk_dxdy_f, fwd_dxdy_f = slide_obj.get_displacement_f()
    #             slide_obj._bk_dxdy_f = bk_dxdy_f
    #             slide_obj._fwd_dxdy_f = fwd_dxdy_f

    #             # Save space by only writing the necessary areas. Most displacements may be 0
    #             cropped_bk_dxdy = vips_updated_bk_dxdy.extract_area(*mask_bbox_xywh)
    #             cropped_fwd_dxdy = vips_updated_fwd_dxdy.extract_area(*mask_bbox_xywh)

    #             cropped_bk_dxdy.cast("float").tiffsave(slide_obj._bk_dxdy_f, compression="lzw", lossless=True, tile=True, bigtiff=True)
    #             cropped_fwd_dxdy.cast("float").tiffsave(slide_obj._fwd_dxdy_f, compression="lzw", lossless=True, tile=True, bigtiff=True)

    #         if not slide_obj.is_rgb:
    #             img_to_warp = slide_obj.processed_img
    #         else:
    #             img_to_warp = slide_obj.image

    #         micro_reg_img = slide_obj.warp_img(img_to_warp, non_rigid=True, crop=self.crop)


    #         img_save_id = str.zfill(str(slide_obj.stack_idx), n_digits)
    #         micro_fout = os.path.join(self.micro_reg_dir, f"{img_save_id}_{slide_obj.name}.png")
    #         micro_thumb = self.create_thumbnail(micro_reg_img)
    #         warp_tools.save_img(micro_fout, micro_thumb)

    #         processed_micro_reg_img = slide_obj.warp_img(slide_obj.processed_img)
    #         micro_reg_imgs[slide_obj.stack_idx] = processed_micro_reg_img


    #     pickle.dump(self, open(self.reg_f, 'wb'))

    #     micro_overlap = self.draw_overlap_img(micro_reg_imgs)
    #     self.micro_reg_overlap_img = micro_overlap
    #     overlap_img_fout = os.path.join(self.overlap_dir, self.name + "_micro_reg.png")
    #     warp_tools.save_img(overlap_img_fout, micro_overlap, thumbnail_size=self.thumbnail_size)

    #     print("\n==== Measuring error\n")
    #     error_df = self.measure_error()
    #     data_f_out = os.path.join(self.data_dir, self.name + "_summary.csv")
    #     error_df.to_csv(data_f_out, index=False)

    #     return non_rigid_registrar, error_df


    def get_aligned_slide_shape(self, level):
        """Get size of aligned images

        Parameters
        ----------
        level : int, float
            If `level` is an integer, then it is assumed that `level` is referring to
            the pyramid level that will be warped.

            If `level` is a float, it is assumed `level` is how much to rescale the
            registered image's size.

        """

        ref_slide = self.get_ref_slide()

        if np.issubdtype(type(level), np.integer):
            n_levels = len(ref_slide.slide_dimensions_wh)
            if level >= n_levels:
                msg = (f"requested to scale transformation for pyramid level {level}, ",
                    f"but the image only has {n_levels} (starting from 0). ",
                    f"Will use level {level-1}, which is the smallest level")
                valtils.print_warning(msg)
                level = level - 1

            slide_shape_rc = ref_slide.slide_dimensions_wh[level][::-1]
            s_rc = (slide_shape_rc/np.array(ref_slide.processed_img_shape_rc))
        else:
            s_rc = level

        aligned_out_shape_rc = np.ceil(np.array(ref_slide.reg_img_shape_rc)*s_rc).astype(int)

        return aligned_out_shape_rc


    @valtils.deprecated_args(perceputally_uniform_channel_colors="colormap")
    def warp_and_save_slides(self, dst_dir, level = 0, non_rigid=True,
                             crop=True,
                             colormap=None,
                             interp_method="bicubic",
                             tile_wh=None, compression="lzw"):

        f"""Warp and save all slides

        Each slide will be saved as an ome.tiff. The extension of each file will
        be changed to ome.tiff if it is not already.

        Parameters
        ----------
        dst_dir : str
            Path to were the warped slides will be saved.

        level : int, optional
            Pyramid level to be warped. Default is 0, which means the highest
            resolution image will be warped and saved.

        non_rigid : bool, optional
            Whether or not to conduct non-rigid warping. If False,
            then only a rigid transformation will be applied. Default is True

        crop: bool, str
            How to crop the registered images. If `True`, then the same crop used
            when initializing the `Valis` object will be used. If `False`, the
            image will not be cropped. If "overlap", the warped slide will be
            cropped to include only areas where all images overlapped.
            "reference" crops to the area that overlaps with the reference image,
            defined by `reference_img_f` when initialzing the `Valis object`.

        colormap : list
            List of RGB colors (0-255) to use for channel colors

        interp_method : str
            Interpolation method used when warping slide. Default is "bicubic"

        tile_wh : int, optional
            Tile width and height used to save image

        compression : str, optional
            Compression method used to save ome.tiff . Default is lzw, but can also
            be jpeg or jp2k. See pyips for more details.

        """
        pathlib.Path(dst_dir).mkdir(exist_ok=True, parents=True)

        for slide_obj in tqdm.tqdm(self.slide_dict.values()):
            slide_cmap = None
            if colormap is not None:
                chnl_names = slide_obj.reader.metadata.channel_names
                if chnl_names is not None:
                    if len(colormap) >= len(chnl_names):
                        slide_cmap = {chnl_names[i]:tuple(colormap[i]) for i in range(len(chnl_names))}

                    else:
                        msg = f'{slide_obj.name} has {len(chnl_names)} but colormap only has {len(colormap)} colors'
                        valtils.print_warning(msg)

            dst_f = os.path.join(dst_dir, slide_obj.name + ".ome.tiff")
            slide_obj.warp_and_save_slide(dst_f=dst_f, level = level,
                                          non_rigid=non_rigid,
                                          crop=crop,
                                          interp_method=interp_method,
                                          colormap=slide_cmap,
                                          tile_wh=tile_wh, compression=compression)

    @valtils.deprecated_args(perceputally_uniform_channel_colors="colormap")
    def warp_and_merge_slides(self, dst_f=None, level=0, non_rigid=True,
                              crop=True, channel_name_dict=None,
                              src_f_list=None, colormap=None,
                              drop_duplicates=True, tile_wh=None,
                              interp_method="bicubic", compression="lzw"):

        """Warp and merge registered slides

        Parameters
        ----------
        dst_f : str, optional
            Path to were the warped slide will be saved. If None, then the slides will be merged
            but not saved.

        level : int, optional
            Pyramid level to be warped. Default is 0, which means the highest
            resolution image will be warped and saved.

        non_rigid : bool, optional
            Whether or not to conduct non-rigid warping. If False,
            then only a rigid transformation will be applied. Default is True

        crop: bool, str
            How to crop the registered images. If `True`, then the same crop used
            when initializing the `Valis` object will be used. If `False`, the
            image will not be cropped. If "overlap", the warped slide will be
            cropped to include only areas where all images overlapped.
            "reference" crops to the area that overlaps with the reference image,
            defined by `reference_img_f` when initialzing the `Valis object`.

        channel_name_dict : dict of lists, optional.
            key =  slide file name, value = list of channel names for that slide. If None,
            the the channel names found in each slide will be used.

        src_f_list : list of str, optionaal
            List of paths to slide to be warped. If None (the default), Valis.original_img_list
            will be used. Otherwise, the paths to which `src_f_list` points to should
            be an alternative copy of the slides, such as ones that have undergone
            processing (e.g. stain segmentation), had a mask applied, etc...

        colormap : list
            List of RGB colors (0-255) to use for channel colors

        drop_duplicates : bool, optional
            Whether or not to drop duplicate channels that might be found in multiple slides.
            For example, if DAPI is in multiple slides, then the only the DAPI channel in the
            first slide will be kept.

        tile_wh : int, optional
            Tile width and height used to save image

        interp_method : str
            Interpolation method used when warping slide. Default is "bicubic"

        compression : str
            Compression method used to save ome.tiff . Default is lzw, but can also
            be jpeg or jp2k. See pyips for more details.

        Returns
        -------
        merged_slide : pyvips.Image
            Image with all channels merged. If `drop_duplicates` is True, then this
            will only contain unique channels.

        all_channel_names : list of str
            Name of each channel in the image

        ome_xml : str
            OME-XML string containing the slide's metadata

        """

        if channel_name_dict is not None:
            channel_name_dict_by_name = {valtils.get_name(k):channel_name_dict[k] for k in channel_name_dict}

        if src_f_list is None:
            src_f_list = self.original_img_list

        all_channel_names = []
        merged_slide = None

        for f in src_f_list:
            slide_name = valtils.get_name(os.path.split(f)[1])
            slide_obj = self.slide_dict[slide_name]

            warped_slide = slide_obj.warp_slide(level, non_rigid=non_rigid,
                                                crop=crop,
                                                interp_method=interp_method)

            keep_idx = list(range(warped_slide.bands))
            if channel_name_dict is not None:
                slide_channel_names = channel_name_dict_by_name[slide_obj.name]

                if drop_duplicates:
                    keep_idx = [idx for idx  in range(len(slide_channel_names)) if
                                slide_channel_names[idx] not in all_channel_names]

            else:
                slide_channel_names = slide_obj.reader.metadata.channel_names
                slide_channel_names = [c + " (" + slide_name + ")" for c in  slide_channel_names]

            if drop_duplicates and warped_slide.bands != len(keep_idx):
                keep_channels = [warped_slide[c] for c in keep_idx]
                slide_channel_names = [slide_channel_names[idx] for idx in keep_idx]
                if len(keep_channels) == 1:
                    warped_slide = keep_channels[0]
                else:
                    warped_slide = keep_channels[0].bandjoin(keep_channels[1:])
            print(f"merging {', '.join(slide_channel_names)}")

            if merged_slide is None:
                merged_slide = warped_slide
            else:
                merged_slide = merged_slide.bandjoin(warped_slide)

            all_channel_names.extend(slide_channel_names)


        if colormap is not None:
            if len(colormap) >= len(all_channel_names):
                cmap_dict = {all_channel_names[i]:tuple(colormap[i]) for i in range(len(all_channel_names))}

            else:
                msg = f'Merged image has {len(all_channel_names)} but colormap only has {len(colormap)} colors'
                valtils.print_warning(msg)

        else:
            cmap_dict = None

        px_phys_size = slide_obj.reader.scale_physical_size(level)
        bf_dtype = slide_io.vips2bf_dtype(merged_slide.format)
        out_xyczt = slide_io.get_shape_xyzct((merged_slide.width, merged_slide.height), merged_slide.bands)

        ome_xml_obj = slide_io.create_ome_xml(out_xyczt, bf_dtype, is_rgb=False,
                                              pixel_physical_size_xyu=px_phys_size,
                                              channel_names=all_channel_names,
                                              colormap=cmap_dict)
        ome_xml = ome_xml_obj.to_xml()

        if dst_f is not None:
            dst_dir = os.path.split(dst_f)[0]
            pathlib.Path(dst_dir).mkdir(exist_ok=True, parents=True)
            if tile_wh is None:
                tile_wh = slide_obj.reader.metadata.optimal_tile_wh
                if level != 0:
                    down_sampling = np.mean(slide_obj.slide_dimensions_wh[level]/slide_obj.slide_dimensions_wh[0])
                    tile_wh = int(np.round(tile_wh*down_sampling))
                    tile_wh = tile_wh - (tile_wh % 16)  # Tile shape must be multiple of 16
                    if tile_wh < 16:
                        tile_wh = 16
                    if np.any(np.array(out_xyczt[0:2]) < tile_wh):
                        tile_wh = min(out_xyczt[0:2])

            slide_io.save_ome_tiff(merged_slide, dst_f=dst_f,
                                   ome_xml=ome_xml,tile_wh=tile_wh,
                                   compression=compression)

        return merged_slide, all_channel_names, ome_xml
<|MERGE_RESOLUTION|>--- conflicted
+++ resolved
@@ -1814,9 +1814,9 @@
 
         norm_method : str
             Name of method used to normalize the processed images. Options
-            are None when normalization is not desired, "histo_match" for 
-            histogram matching and "img_stats" for normalizing by image statistics. 
-            See preprocessing.match_histograms and preprocessing.norm_khan 
+            are None when normalization is not desired, "histo_match" for
+            histogram matching and "img_stats" for normalizing by image statistics.
+            See preprocessing.match_histograms and preprocessing.norm_khan
             for details.
 
         _non_rigid_bbox : list
@@ -3320,15 +3320,10 @@
                 processed_img[np_mask == 0] = 0
 
                 # Normalize images using stats collected for rigid registration #
-<<<<<<< HEAD
-                warped_img = preprocessing.norm_img_stats(img=processed_img, target_stats=self.target_processing_stats, mask=np_mask)
-                warped_img = exposure.rescale_intensity(warped_img, out_range=(0, 255)).astype(np.uint8)
-=======
-                if hasattr(self, "target_processing_stats"):
-                    processed_img = preprocessing.norm_img_stats(processed_img, self.target_processing_stats, mask=slide_mask)
-                
+                if self.norm_method is not None:
+                    processed_img = preprocessing.norm_img_stats(img=processed_img, target_stats=self.target_processing_stats, mask=np_mask)
+
                 warped_img = exposure.rescale_intensity(processed_img, out_range=(0, 255)).astype(np.uint8)
->>>>>>> 74f1a73f
 
             else:
                 if not warp_full_img:
