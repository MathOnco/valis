"""Functions and classes to detect and describe image features

Bundles OpenCV feature detectors and descriptors into the FeatureDD class

Also makes it easier to mix and match feature detectors and descriptors
from different pacakges (e.g. skimage and OpenCV). See CensureVggFD for
an example

"""

import torch
import kornia
import cv2
from skimage import feature, exposure
from skimage import color as skcolor
import numpy as np
<<<<<<< HEAD
import traceback
from kornia.feature import DISK, DeDoDe
from . import valtils
from . import warp_tools
from . import preprocessing
from .superglue_models import superpoint
=======
import torch
import traceback

from . import valtils
from .superglue_models import superpoint

>>>>>>> 6610b06f

DEFAULT_FEATURE_DETECTOR = cv2.BRISK_create()
"""The default OpenCV feature detector"""

<<<<<<< HEAD
MAX_FEATURES = 7500

=======
MAX_FEATURES = 5000
# MAX_FEATURES = 500
>>>>>>> 6610b06f
"""Maximum number of image features that will be recorded. If the number
of features exceeds this value, the MAX_FEATURES features with the
highest response will be returned."""


def filter_features(kp, desc, n_keep=MAX_FEATURES):
    """Get keypoints with highest response

    Parameters
    ----------
    kp : list
        List of cv2.KeyPoint detected by an OpenCV feature detector.

    desc : ndarray
        2D numpy array of keypoint descriptors, where each row is a keypoint
        and each column a feature.

    n_keep : int
        Maximum number of features that are retained.

    Returns
    -------
    Keypoints and and corresponding descriptors that the the n_keep highest
    responses.

    """

    response = np.array([x.response for x in kp])
    keep_idx = np.argsort(response)[::-1][0:n_keep]
    return [kp[i] for i in keep_idx], desc[keep_idx, :]


class FeatureDD(object):
    """Abstract class for feature detection and description.

    User can create other feature detectors as subclasses, but each must
    return keypoint positions in xy coordinates along with the descriptors
    for each keypoint.

    Note that in some cases, such as KAZE, kp_detector can also detect
    features. However, in other cases, there may need to be a separate feature
    detector (like BRISK or ORB) and feature descriptor (like VGG).

    Attributes
    ----------
        kp_detector : object
            Keypoint detetor, by default from OpenCV

        kp_descriptor : object
            Keypoint descriptor, by default from OpenCV

        kp_detector_name : str
            Name of keypoint detector

        kp_descriptor : str
            Name of keypoint descriptor

    Methods
    -------
    detectAndCompute(image, mask=None)
        Detects and describes keypoints in image

    """

    def __init__(self, kp_detector=None, kp_descriptor=None, rgb=False, n_levels=1):
        """
        Parameters
        ----------
            kp_detector : object
                Keypoint detetor, by default from OpenCV

            kp_descriptor : object
                Keypoint descriptor, by default from OpenCV

        """

        self.kp_detector = kp_detector
        self.kp_descriptor = kp_descriptor
        self.rgb = rgb
        self.n_levels = n_levels

        if kp_descriptor is not None and kp_detector is not None:
            # User provides both a detector and descriptor #
            self.kp_descriptor_name = kp_descriptor.__class__.__name__
            self.kp_detector_name = kp_detector.__class__.__name__

        if kp_descriptor is None and kp_detector is not None:
            # Will be using kp_descriptor for detectAndCompute #
            kp_descriptor = kp_detector
            kp_detector = None

        if kp_descriptor is not None and kp_detector is None:
            # User provides a descriptor, which must also be able to detect #
            self.kp_descriptor_name = kp_descriptor.__class__.__name__
            self.kp_detector_name = self.kp_descriptor_name

            try:
                _img = np.zeros((10, 10), dtype=np.uint8)
                kp_descriptor.detectAndCompute(_img, mask=None)

            except:
                traceback_msg = traceback.format_exc()
                msg = f"{self.kp_descriptor_name} unable to both detect and compute features. Setting to {DEFAULT_FEATURE_DETECTOR.__class__.__name__}"
                valtils.print_warning(msg, traceback_msg=traceback_msg)

                self.kp_detector = DEFAULT_FEATURE_DETECTOR

    def _detect_and_compute(self, image, mask=None):
        """Detect the features in the image

        Detect the features in the image using the defined kp_detector, then
        describe the features using the kp_descriptor. The user can override
        this method so they don't have to use OpenCV's Keypoint class.

        Parameters
        ----------
        image : ndarray
            Image in which the features will be detected. Should be a 2D uint8
            image if using OpenCV

        mask : ndarray, optional
            Binary image with same shape as image, where foreground > 0,
            and background = 0. If provided, feature detection  will only be
            performed on the foreground.

        Returns
        -------
        kp : ndarry
            (N, 2) array positions of keypoints in xy corrdinates for N
            keypoints

        desc : ndarry
            (N, M) array containing M features for each of the N keypoints

        """

        image = exposure.rescale_intensity(image, out_range=(0, 255)).astype(np.uint8)
        if self.kp_detector is not None:
            detected_kp = self.kp_detector.detect(image)
            kp, desc = self.kp_descriptor.compute(image, detected_kp)

        else:
            kp, desc = self.kp_descriptor.detectAndCompute(image, mask=mask)

        if desc.shape[0] > MAX_FEATURES:

            kp, desc = filter_features(kp, desc)

        kp_pos_xy = np.array([k.pt for k in kp])

        return kp_pos_xy, desc

    def detect_and_compute(self, image, mask=None):

        all_kp = []
        all_desc = []

        s = 0.5
        detect_img = image
        for i in range(self.n_levels):
            print(f"detecting features in level {i} with image shape {detect_img.shape}")
            kp_pos_xy, desc = self._detect_and_compute(detect_img, mask)
            kp_pos_xy *= 1/(s**i)
            all_kp.append(kp_pos_xy)
            all_desc.append(desc)
            if self.n_levels > 1:
                detect_img = warp_tools.rescale_img(detect_img, s)

        all_kp = np.vstack(all_kp)
        all_desc = np.vstack(all_desc)

        return all_kp, all_desc

# Thin wrappers around OpenCV detectors and descriptors #


class OrbFD(FeatureDD):
    """Uses ORB for feature detection and description"""
    def __init__(self, kp_descriptor=cv2.ORB_create(MAX_FEATURES), *args, **kwargs):
        super().__init__(kp_descriptor=kp_descriptor, *args, **kwargs)


class BriskFD(FeatureDD):
    """Uses BRISK for feature detection and description"""
    def __init__(self, kp_descriptor=cv2.BRISK_create(), *args, **kwargs):
        super().__init__(kp_descriptor=kp_descriptor, *args, **kwargs)


class KazeFD(FeatureDD):
    """Uses KAZE for feature detection and description"""
    def __init__(self, kp_descriptor=cv2.KAZE_create(extended=False), *args, **kwargs):
        super().__init__(kp_descriptor=kp_descriptor, *args, **kwargs)


class AkazeFD(FeatureDD):
    """Uses AKAZE for feature detection and description"""
    def __init__(self, kp_descriptor=cv2.AKAZE_create(), *args, **kwargs):
        super().__init__(kp_descriptor=kp_descriptor, *args, **kwargs)


class DaisyFD(FeatureDD):
    """Uses BRISK for feature detection and DAISY for feature description"""
    def __init__(self, kp_detector=DEFAULT_FEATURE_DETECTOR,
                 kp_descriptor=cv2.xfeatures2d.DAISY_create(), *args, **kwargs):
        super().__init__(kp_detector=kp_detector, kp_descriptor=kp_descriptor, *args, **kwargs)


class LatchFD(FeatureDD):
    """Uses BRISK for feature detection and LATCH for feature description"""
    def __init__(self, kp_detector=DEFAULT_FEATURE_DETECTOR,
                 kp_descriptor=cv2.xfeatures2d.LATCH_create(rotationInvariance=True), *args, **kwargs):
        super().__init__(kp_detector=kp_detector, kp_descriptor=kp_descriptor, *args, **kwargs)


class BoostFD(FeatureDD):
    """Uses BRISK for feature detection and Boost for feature description"""
    def __init__(self, kp_detector=DEFAULT_FEATURE_DETECTOR,
                 kp_descriptor=cv2.xfeatures2d.BoostDesc_create(), *args, **kwargs):
        super().__init__(kp_detector=kp_detector, kp_descriptor=kp_descriptor, *args, **kwargs)


class VggFD(FeatureDD):
    """Uses BRISK for feature detection and VGG for feature description"""
    def __init__(self,  kp_detector=DEFAULT_FEATURE_DETECTOR,
<<<<<<< HEAD
                 kp_descriptor=cv2.xfeatures2d.VGG_create(scale_factor=5.0),
                 *args, **kwargs):
        super().__init__(kp_detector=kp_detector, kp_descriptor=kp_descriptor, *args, **kwargs)
=======
                 kp_descriptor=cv2.xfeatures2d.VGG_create(scale_factor=5.0)):
        super().__init__(kp_detector=kp_detector, kp_descriptor=kp_descriptor)
>>>>>>> 6610b06f


class OrbVggFD(FeatureDD):
    """Uses ORB for feature detection and VGG for feature description"""
<<<<<<< HEAD
    def __init__(self,  kp_detector=cv2.ORB_create(nfeatures=MAX_FEATURES, fastThreshold=0), kp_descriptor=cv2.xfeatures2d.VGG_create(scale_factor=0.75), *args, **kwargs):
        super().__init__(kp_detector=kp_detector, kp_descriptor=kp_descriptor, *args, **kwargs)
=======
    def __init__(self,  kp_detector=cv2.ORB_create(nfeatures=MAX_FEATURES, fastThreshold=0), kp_descriptor=cv2.xfeatures2d.VGG_create(scale_factor=0.75)):
        super().__init__(kp_detector=kp_detector, kp_descriptor=kp_descriptor)
>>>>>>> 6610b06f


class SKOrbVggFD(FeatureDD):
    """Uses ORB for feature detection and VGG for feature description"""
<<<<<<< HEAD
    def __init__(self,  kp_detector=cv2.ORB_create(nfeatures=MAX_FEATURES, fastThreshold=0), kp_descriptor=cv2.xfeatures2d.VGG_create(scale_factor=0.75), *args, **kwargs):
        super().__init__(kp_detector=kp_detector, kp_descriptor=kp_descriptor, *args, **kwargs)
=======
    def __init__(self,  kp_detector=cv2.ORB_create(nfeatures=MAX_FEATURES, fastThreshold=0), kp_descriptor=cv2.xfeatures2d.VGG_create(scale_factor=0.75)):
        super().__init__(kp_detector=kp_detector, kp_descriptor=kp_descriptor)
>>>>>>> 6610b06f


# Example of a custom detector that uses the Censure feature detector
# from scikit-image along with the KAZE descriptor (OpenCV)
class FeatureDetector(object):
    """Abstract class that detects features in an image

    Features should be returned in a list of OpenCV cv2.KeyPoint objects.
    Useful if wanting to use a non-OpenCV feature detector

    Attributes
    ----------
    detector : object
        Object that can detect image features.

    Methods
    -------
    detect(image)

    Interface
    ---------
    Required methods are: detect

    """
    def __init__(self):
        self.detector = None

    def detect(self, image):
        """
        Use detector to detect features, and return keypoints as XY

        Returns
        ---------
        kp : KeyPoints
            List of OpenCV KeyPoint objects

        """
        pass


# Example of how to create a feature detector using OpenCV + skimage #

class SkCensureDetector(FeatureDetector):
    """A CENSURE feature detector from scikit image

    This scikit-image feature detecotr can be used with an
    OpenCV feature descriptor

    """
    def __init__(self, **kwargs):
        super().__init__()
        self.kp_detector = feature.CENSURE(**kwargs)

    def detect(self, image):
        """
        Detect keypoints in image using CENSURE.
        See https://scikit-image.org/docs/dev/api/skimage.feature.html#skimage.feature.CENSURE

        Uses keypoint info to create KeyPoint objects for OpenCV

        Paramters
        ---------
        image : ndarray
            image from keypoints will be detected


        Returns
        ---------
        kp : KeyPoints
            List of OpenCV KeyPoint objects


        """
        self.kp_detector.detect(image)
        self.kp_detector.keypoints = self.kp_detector.keypoints.astype(np.float32)
        base_patch_size = 31
        kp_scales = self.kp_detector.scales
        unique_scales = np.unique(kp_scales)
        scale_diff = np.min(np.diff(unique_scales))
        kp_ocatves = np.digitize(kp_scales, np.linspace(kp_scales.min(), kp_scales.max()+scale_diff, len(unique_scales)))
        cv_kp = [cv2.KeyPoint(x=self.kp_detector.keypoints[i][1],
                              y=self.kp_detector.keypoints[i][0],
                              size=int(base_patch_size*kp_ocatves[i]),
                              octave=kp_ocatves[i]
                          )
                    for i in range(self.kp_detector.keypoints.shape[0])
                    ]
        return cv_kp


class CensureVggFD(FeatureDD):
    def __init__(self, kp_detector=SkCensureDetector(mode="Octagon",
                 max_scale=8, non_max_threshold=0.02),
                 kp_descriptor=cv2.xfeatures2d.VGG_create(scale_factor=6.25), *args, **kwargs):

        super().__init__(kp_detector=kp_detector, kp_descriptor=kp_descriptor, *args, **kwargs)
        self.kp_descriptor_name = self.__class__.__name__
        self.kp_detector_name = self.__class__.__name__


# Example of a custom detector and descriptor using scikit-image #
class SkDaisy(FeatureDD):
    def __init__(self, dasiy_arg_dict=None, *args, **kwargs):
        """
        Create FeatureDD that uses scikit-image's dense DASIY
        https://scikit-image.org/docs/dev/auto_examples/features_detection/plot_daisy.html#sphx-glr-auto-examples-features-detection-plot-daisy-py

        """
        self.dasiy_arg_dict = {"step": 4,
                               "radius": 15,
                               "rings": 3,
                               "histograms": 8,
                               "orientations": 8,
                               "normalization": "l1",
                               "sigmas": None,
                               "ring_radii": None,
                               "visualize": False
                               }

        if dasiy_arg_dict is not None:
            self.dasiy_arg_dict.update(dasiy_arg_dict)

        self.kp_descriptor_name = self.__class__.__name__
        self.kp_detector_name = self.__class__.__name__

    def detect_and_compute(self, image, mask=None):
        descs = feature.daisy(image, **self.dasiy_arg_dict)

        # Keypoints in a regular grid, and each point has a feature array #
        # Below determines grid and then gets features
        rows = np.arange(0, descs.shape[0])
        cols = np.arange(0, descs.shape[1])
        all_rows, all_cols = np.meshgrid(rows, cols)

        all_rows = all_rows.reshape(-1)
        all_cols = all_cols.reshape(-1)
        n_samples = len(all_rows)

        flat_desc = [descs[all_rows[i]][all_cols[i]] for i in range(n_samples)]
        desc2d = np.vstack(flat_desc)

        step = self.dasiy_arg_dict["step"]
        radius = self.dasiy_arg_dict["radius"]
        feature_x = all_cols * step + radius
        feature_y = all_rows * step + radius
        kp_xy = np.dstack([feature_x, feature_y])[0]

        return kp_xy, desc2d

<<<<<<< HEAD

=======
>>>>>>> 6610b06f
class SuperPointFD(FeatureDD):

    """SuperPoint `FeatureDD`

    Use SuperPoint to detect and describe features (`detect_and_compute`)
    Adapted from https://github.com/magicleap/SuperGluePretrainedNetwork/blob/master/match_pairs.py

    References
    -----------
    Paul-Edouard Sarlin, Daniel DeTone, Tomasz Malisiewicz, and Andrew
    Rabinovich. SuperGlue: Learning Feature Matching with Graph Neural
    Networks. In CVPR, 2020. https://arxiv.org/abs/1911.11763

    """

<<<<<<< HEAD
    def __init__(self, keypoint_threshold=0.005, nms_radius=4, force_cpu=False, kp_descriptor=None, kp_detector=None, *args, **kwargs):
=======
    def __init__(self, keypoint_threshold=0.005, nms_radius=4, force_cpu=False, kp_descriptor=None, kp_detector=None):
>>>>>>> 6610b06f

        """
        Parameters
        ----------

        keypoint_threshold : float
            SuperPoint keypoint detector confidence threshold

        nms_radius : int
            SuperPoint Non Maximum Suppression (NMS) radius (must be positive)

        force_cpu : bool
            Force pytorch to run in CPU mode

        kp_descriptor : optional, OpenCV feature descriptor

        """
<<<<<<< HEAD
        super().__init__(kp_detector=kp_detector, kp_descriptor=kp_descriptor, *args, **kwargs)
=======
        super().__init__(kp_detector=kp_detector, kp_descriptor=kp_descriptor)
>>>>>>> 6610b06f
        self.keypoint_threshold = keypoint_threshold
        self.nms_radius = nms_radius
        self.device = 'cuda' if torch.cuda.is_available() and not force_cpu else "cpu"

        if kp_detector is None:
            self.kp_detector_name = "SuperPoint"
            self.kp_detector = None
        else:
            self.kp_detector_name = kp_detector.__class__.__name__

        if kp_descriptor is None:
            self.kp_descriptor_name = "SuperPoint"
            self.kp_descriptor = None
        else:
            self.kp_descriptor_name = kp_descriptor.__class__.__name__

        self.config = {
            'superpoint': {
                'nms_radius': self.nms_radius,
                'keypoint_threshold': self.keypoint_threshold,
                "device": self.device,
                'max_keypoints': MAX_FEATURES
            }}

    def frame2tensor(self, img):
        float_img = exposure.rescale_intensity(img, out_range=np.float32)
        tensor = torch.from_numpy(float_img).float()[None, None].to(self.device)

        return tensor

    def detect(self, img):
        if self.kp_detector is None:
            kp_pos_xy, _ = self.detect_and_compute_sg(img)
        else:
            kp = self.kp_detector.detect(img)
            kp_pos_xy = np.array([k.pt for k in kp])

        return kp_pos_xy

    def compute(self, img, kp_pos_xy):

        if self.kp_descriptor is None:
            sp = superpoint.SuperPoint(self.config["superpoint"])

            x = sp.relu(sp.conv1a(self.frame2tensor(img)))
            x = sp.relu(sp.conv1b(x))
            x = sp.pool(x)
            x = sp.relu(sp.conv2a(x))
            x = sp.relu(sp.conv2b(x))
            x = sp.pool(x)
            x = sp.relu(sp.conv3a(x))
            x = sp.relu(sp.conv3b(x))
            x = sp.pool(x)
            x = sp.relu(sp.conv4a(x))
            x = sp.relu(sp.conv4b(x))

            cDa = sp.relu(sp.convDa(x))
            descriptors = sp.convDb(cDa)
            descriptors = torch.nn.functional.normalize(descriptors, p=2, dim=1)

            descriptors = [superpoint.sample_descriptors(k[None], d[None], 8)[0]
                    for k, d in zip([torch.from_numpy(kp_pos_xy.astype(np.float32))], descriptors)]

            descriptors = descriptors[0].detach().numpy().T
        else:
            kp = cv2.KeyPoint_convert(kp_pos_xy.tolist())
            kp, descriptors = self.kp_descriptor.compute(img, kp)
            if descriptors.shape[0] > MAX_FEATURES:
                kp, descriptors = filter_features(kp, descriptors)

            kp_pos_xy = np.array([k.pt for k in kp])

        return descriptors

    def detect_and_compute_sg(self, img):
        inp = self.frame2tensor(img)
        superpoint_obj = superpoint.SuperPoint(self.config.get('superpoint', {}))
        pred = superpoint_obj({'image': inp})
        pred = {**pred, **{k+'0': v for k, v in pred.items()}}
        kp_pos_xy = pred['keypoints'][0].detach().numpy()
        desc = pred['descriptors'][0].detach().numpy().T

        return kp_pos_xy, desc

<<<<<<< HEAD
    def _detect_and_compute(self, img):
=======
    def detect_and_compute(self, img):
>>>>>>> 6610b06f
        if self.kp_detector is None and self.kp_descriptor is None:
            kp_pos_xy, desc = self.detect_and_compute_sg(img)

        else:
            kp_pos_xy = self.detect(img)
            desc = self.compute(img, kp_pos_xy)

<<<<<<< HEAD
        return kp_pos_xy, desc


class KorniaFD(FeatureDD):
    """
    Abstract class for feature detectors implemented in Kornia
    """
    def __init__(self, kp_detector=None, kp_descriptor=None,
                 num_features=MAX_FEATURES, rgb=False, device=None, *args, **kwargs):
        super().__init__(*args, **kwargs)

        self.rgb = rgb
        self.device=device
        self.num_features=num_features


class DiskFD(KorniaFD):
    """
    DISK feature detector and descriptor, implemented in Kornia.

    Citation
    --------
    Michał Tyszkiewicz, Pascal Fua, and Eduard Trulls.
    Disk: learning local features with policy gradient.
    Advances in Neural Information Processing Systems, 33:14254–14265, 2020.

    """

    def __init__(self, kp_detector=DISK, kp_descriptor=DISK, num_features=MAX_FEATURES, quant_image=True, rgb=False, device=None, *args, **kwargs):
        super().__init__(rgb=rgb, device=device, num_features=num_features, *args, **kwargs)
        if device is None:
            device = torch.device("cuda" if torch.cuda.is_available() else "cpu")
        self.device = device
        self.disk = kp_detector.from_pretrained('depth').eval().to(self.device)
        self.kp_descriptor_name = kp_detector.__name__
        self.kp_detector_name = kp_descriptor.__name__
        self.light_glue_feature_name = "disk"
        self.num_features = num_features
        self.quant_img = quant_image

    def _detect_and_compute(self, image, *args, **kwargs):
        """Detect the features in the image

        Parameters
        ----------
        image : ndarray
            Image in which the features will be detected. Can be
            single channel or RGB

        Returns
        -------
        kp : ndarry
            (N, 2) array positions of keypoints in xy corrdinates for N
            keypoints

        desc : ndarry
            (N, M) array containing M features for each of the N keypoints

        """

        tensor_img = preprocessing.img_to_tensor(image)
        with torch.inference_mode():
            res = self.disk(tensor_img.to(self.device).float(), n=self.num_features, pad_if_not_divisible=True)[0]
            kp_pos_xy = res.keypoints.detach().numpy()
            desc = res.descriptors.detach().numpy()

        return kp_pos_xy, desc


class DeDoDeFD(KorniaFD):
    """
    DeDoDe feature detector and descriptor, implemented in Kornia.

    Citation
    --------

    Johan Edstedt, Georg Bökman, Mårten Wadenbäck, and Michael Felsberg.
    DeDoDe: Detect, Don't Describe — Describe, Don't Detect for Local Feature Matching.
    In 2024 International Conference on 3D Vision (3DV). 2024.

    """

    def __init__(self, kp_detector=DeDoDe, kp_descriptor=DeDoDe, num_features=MAX_FEATURES, quant_image=True, rgb=False, device=None, *args, **kwargs):
        super().__init__(rgb=rgb, device=device, num_features=num_features, *args, **kwargs)
        if device is None:
            device = torch.device("cuda" if torch.cuda.is_available() else "cpu")
        self.device = device
        self.quant_image = quant_image
        amp_dtype = torch.float16 if device == "cuda" else torch.float
        self.dedode = kp_detector.from_pretrained(amp_dtype=amp_dtype).eval().to(self.device)
        self.kp_descriptor_name = kp_detector.__name__
        self.kp_detector_name = kp_descriptor.__name__
        self.light_glue_feature_name = "dedodeg"
        self.num_features = num_features

    def _detect_and_compute(self, image, *args, **kwargs):
        """Detect the features in the image

        Parameters
        ----------
        image : ndarray
            Image in which the features will be detected. Can be
            single channel or RGB

        Returns
        -------
        kp : ndarry
            (N, 2) array positions of keypoints in xy corrdinates for N
            keypoints

        desc : ndarry
            (N, M) array containing M features for each of the N keypoints

        """

        tensor_img = preprocessing.img_to_tensor(image)
        with torch.inference_mode():
            res = self.dedode(tensor_img.to(self.device).float(), n=self.num_features, pad_if_not_divisible=True)
            kp_pos_xy = res[0].detach().squeeze(0).numpy()
            scores = res[1].detach().numpy()
            desc = res[2].detach().squeeze(0).numpy()

=======
>>>>>>> 6610b06f
        return kp_pos_xy, desc<|MERGE_RESOLUTION|>--- conflicted
+++ resolved
@@ -14,32 +14,19 @@
 from skimage import feature, exposure
 from skimage import color as skcolor
 import numpy as np
-<<<<<<< HEAD
 import traceback
 from kornia.feature import DISK, DeDoDe
 from . import valtils
 from . import warp_tools
 from . import preprocessing
 from .superglue_models import superpoint
-=======
-import torch
-import traceback
-
-from . import valtils
-from .superglue_models import superpoint
-
->>>>>>> 6610b06f
+
 
 DEFAULT_FEATURE_DETECTOR = cv2.BRISK_create()
 """The default OpenCV feature detector"""
 
-<<<<<<< HEAD
 MAX_FEATURES = 7500
 
-=======
-MAX_FEATURES = 5000
-# MAX_FEATURES = 500
->>>>>>> 6610b06f
 """Maximum number of image features that will be recorded. If the number
 of features exceeds this value, the MAX_FEATURES features with the
 highest response will be returned."""
@@ -264,36 +251,21 @@
 class VggFD(FeatureDD):
     """Uses BRISK for feature detection and VGG for feature description"""
     def __init__(self,  kp_detector=DEFAULT_FEATURE_DETECTOR,
-<<<<<<< HEAD
                  kp_descriptor=cv2.xfeatures2d.VGG_create(scale_factor=5.0),
                  *args, **kwargs):
         super().__init__(kp_detector=kp_detector, kp_descriptor=kp_descriptor, *args, **kwargs)
-=======
-                 kp_descriptor=cv2.xfeatures2d.VGG_create(scale_factor=5.0)):
-        super().__init__(kp_detector=kp_detector, kp_descriptor=kp_descriptor)
->>>>>>> 6610b06f
 
 
 class OrbVggFD(FeatureDD):
     """Uses ORB for feature detection and VGG for feature description"""
-<<<<<<< HEAD
     def __init__(self,  kp_detector=cv2.ORB_create(nfeatures=MAX_FEATURES, fastThreshold=0), kp_descriptor=cv2.xfeatures2d.VGG_create(scale_factor=0.75), *args, **kwargs):
         super().__init__(kp_detector=kp_detector, kp_descriptor=kp_descriptor, *args, **kwargs)
-=======
-    def __init__(self,  kp_detector=cv2.ORB_create(nfeatures=MAX_FEATURES, fastThreshold=0), kp_descriptor=cv2.xfeatures2d.VGG_create(scale_factor=0.75)):
-        super().__init__(kp_detector=kp_detector, kp_descriptor=kp_descriptor)
->>>>>>> 6610b06f
 
 
 class SKOrbVggFD(FeatureDD):
     """Uses ORB for feature detection and VGG for feature description"""
-<<<<<<< HEAD
     def __init__(self,  kp_detector=cv2.ORB_create(nfeatures=MAX_FEATURES, fastThreshold=0), kp_descriptor=cv2.xfeatures2d.VGG_create(scale_factor=0.75), *args, **kwargs):
         super().__init__(kp_detector=kp_detector, kp_descriptor=kp_descriptor, *args, **kwargs)
-=======
-    def __init__(self,  kp_detector=cv2.ORB_create(nfeatures=MAX_FEATURES, fastThreshold=0), kp_descriptor=cv2.xfeatures2d.VGG_create(scale_factor=0.75)):
-        super().__init__(kp_detector=kp_detector, kp_descriptor=kp_descriptor)
->>>>>>> 6610b06f
 
 
 # Example of a custom detector that uses the Censure feature detector
@@ -443,10 +415,7 @@
 
         return kp_xy, desc2d
 
-<<<<<<< HEAD
-
-=======
->>>>>>> 6610b06f
+
 class SuperPointFD(FeatureDD):
 
     """SuperPoint `FeatureDD`
@@ -462,11 +431,7 @@
 
     """
 
-<<<<<<< HEAD
     def __init__(self, keypoint_threshold=0.005, nms_radius=4, force_cpu=False, kp_descriptor=None, kp_detector=None, *args, **kwargs):
-=======
-    def __init__(self, keypoint_threshold=0.005, nms_radius=4, force_cpu=False, kp_descriptor=None, kp_detector=None):
->>>>>>> 6610b06f
 
         """
         Parameters
@@ -484,11 +449,7 @@
         kp_descriptor : optional, OpenCV feature descriptor
 
         """
-<<<<<<< HEAD
-        super().__init__(kp_detector=kp_detector, kp_descriptor=kp_descriptor, *args, **kwargs)
-=======
-        super().__init__(kp_detector=kp_detector, kp_descriptor=kp_descriptor)
->>>>>>> 6610b06f
+        super().__init__(kp_detector=kp_detector, kp_descriptor=kp_descriptor, *args, **kwargs)
         self.keypoint_threshold = keypoint_threshold
         self.nms_radius = nms_radius
         self.device = 'cuda' if torch.cuda.is_available() and not force_cpu else "cpu"
@@ -573,11 +534,7 @@
 
         return kp_pos_xy, desc
 
-<<<<<<< HEAD
     def _detect_and_compute(self, img):
-=======
-    def detect_and_compute(self, img):
->>>>>>> 6610b06f
         if self.kp_detector is None and self.kp_descriptor is None:
             kp_pos_xy, desc = self.detect_and_compute_sg(img)
 
@@ -585,7 +542,6 @@
             kp_pos_xy = self.detect(img)
             desc = self.compute(img, kp_pos_xy)
 
-<<<<<<< HEAD
         return kp_pos_xy, desc
 
 
@@ -708,6 +664,4 @@
             scores = res[1].detach().numpy()
             desc = res[2].detach().squeeze(0).numpy()
 
-=======
->>>>>>> 6610b06f
         return kp_pos_xy, desc